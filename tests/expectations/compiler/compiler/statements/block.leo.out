--- conflicted
+++ resolved
@@ -265,14 +265,7 @@
             a:
               type: bool
               value: "true"
-<<<<<<< HEAD
-    initial_ast: 6e3b6f558b3be1eed5682a89c2e9569aa80eb03fdd6b9a31c6ba28d244348c85
-    imports_resolved_ast: d0e67323b814ab588f31b8876404ccb54ec866f468bf18679e6591132d172bbd
-    canonicalized_ast: 712ccb9f4da27c0fb12e7a635e8c6a68537574f60a5ef8b8db7b44698f3363fe
-    type_inferenced_ast: 87dd65d0d5863280fb20b8e1ef66f872b1478d0f3ef2027a5201a59c9613d544
-=======
-    initial_ast: b4829a8698500a30eb40cc6864a3f168ab8bbaa7e17c7b479be77166bff74b86
-    imports_resolved_ast: 0a04ad95c43cb2bc223d5140d48e434de78c23bc19d58aab7c4983f56671bb47
-    canonicalized_ast: 292a9cff649afac0b6e2bc38786ba4aeaf1c87d3229a4f46a32379fe0f46d469
-    type_inferenced_ast: 4b7d822da037d6b7086df2f624048767c733b5e2b1251592b86dedb7a6612037
->>>>>>> d621ee72
+    initial_ast: d1e4144352a36a41322ffe46143d497d9182c3abeb659c890af3b6106bcd3b5f
+    imports_resolved_ast: 99be6309172583b4be401ac336ea1d5dd2bbafaeb6d1efa00c45ab64a90a995c
+    canonicalized_ast: cfd1949485e21f5aa75042e970b0afe9ace30534e979867998b7898f454ca6da
+    type_inferenced_ast: a3dc2168514a4ffac2c7bbc832d746dd4a9bec2de550a5b22627d9b554ea8581
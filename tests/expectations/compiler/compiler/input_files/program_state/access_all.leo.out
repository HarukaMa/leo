--- conflicted
+++ resolved
@@ -16,14 +16,7 @@
             r0:
               type: bool
               value: "true"
-<<<<<<< HEAD
     initial_ast: ac132ec739e71c86fc7648202cf79513cf140b46b1dd10c1a585651980f95108
-    imports_resolved_ast: ac132ec739e71c86fc7648202cf79513cf140b46b1dd10c1a585651980f95108
-    canonicalized_ast: ac132ec739e71c86fc7648202cf79513cf140b46b1dd10c1a585651980f95108
-    type_inferenced_ast: f02d62280fdfd9b86c5b80f1c20c99f1f4e1c8e731b8c8a2fe8504223b7d4780
-=======
-    initial_ast: 6fce132965ff40126f6175d2abe5b8598004e90cdb29c4707f7c63dbe1093474
-    imports_resolved_ast: 4d68fd3ae796ecb1dfb66c33bd1c7bb5c3b7e4606d4d345ecef4f31798f5c56a
-    canonicalized_ast: 4d68fd3ae796ecb1dfb66c33bd1c7bb5c3b7e4606d4d345ecef4f31798f5c56a
-    type_inferenced_ast: 60384ae686c13a01d936db27990e97a845b5c37d4e2279f079b2ad6f13a6c03e
->>>>>>> a5f74195
+    imports_resolved_ast: 6170e0d5b376614dd201e1e2746d9fdc0fa6752ac7097afab3a147b59cc18c2a
+    canonicalized_ast: 6170e0d5b376614dd201e1e2746d9fdc0fa6752ac7097afab3a147b59cc18c2a
+    type_inferenced_ast: 9d09b6b0764d04ca726b0c9ac88cb10dcd1301c5dfa1e3b61792a2b22b3075cd
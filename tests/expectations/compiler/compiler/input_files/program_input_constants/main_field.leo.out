--- conflicted
+++ resolved
@@ -17,13 +17,7 @@
               type: bool
               value: "false"
     initial_ast: b545fb3e7fc9a687cabff5a5a30039e1463c018baebe8df79e455d08022673fb
-<<<<<<< HEAD
+    ir: 8babde050f6fb1ab1fa0587128191f9553efac6b535ec50f72301b645e783a32
     imports_resolved_ast: 2c8944c2c52005f4104b436e745eea52b9d8554826cb8a8f873356d9a3b6b6c1
     canonicalized_ast: 2c8944c2c52005f4104b436e745eea52b9d8554826cb8a8f873356d9a3b6b6c1
-    type_inferenced_ast: 0e790228fbd8a61cc7f6111bd1f31c6dec2a0e9d17d8c825d03ea6b6071624f2
-=======
-    ir: 8babde050f6fb1ab1fa0587128191f9553efac6b535ec50f72301b645e783a32
-    imports_resolved_ast: c60cec78f5c6be6d9fd0a41873c0fd77b5dd3b436ca716f3a675b80d9917c254
-    canonicalized_ast: c60cec78f5c6be6d9fd0a41873c0fd77b5dd3b436ca716f3a675b80d9917c254
-    type_inferenced_ast: 4493defd8a76c0cd8a80c67ef04a960a4302d1fb896aa46e2343167e28ceed49
->>>>>>> 3626fbdb
+    type_inferenced_ast: 0e790228fbd8a61cc7f6111bd1f31c6dec2a0e9d17d8c825d03ea6b6071624f2
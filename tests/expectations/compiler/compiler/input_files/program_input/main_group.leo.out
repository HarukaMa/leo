---
namespace: Compile
expectation: Pass
outputs:
  - circuit:
      num_public_variables: 0
      num_private_variables: 12
      num_constraints: 9
      at: df88b362955f00b8c41afd9e31c9e41e4b8254a71ea0f3f2f97d5b6b8b767415
      bt: df58aff07b131c34e977ffb5657bbd21852f59fd7e059117c419c3c6070a7053
      ct: 335cdfb09b13172262042abccf4560511666deaa63cc1b3f30dd35dcb554840f
    ir:
      - "decl f0: <0>"
      - "  store &v0, ((), (), (), ())"
      - "  log INFO, \"a: \", v1, \"\""
      - "  log INFO, \"b: \", v2, \"\""
      - "  log INFO, \"c: \", v3, \"\""
      - ""
    output:
      - input_file: input/main_group.in
        output:
          registers: {}
<<<<<<< HEAD
    initial_ast: 301cca70f81f90f9d76f276bf76842da17db8b358e77b8349eefec3fff69001f
    imports_resolved_ast: 301cca70f81f90f9d76f276bf76842da17db8b358e77b8349eefec3fff69001f
    canonicalized_ast: fdcf16668886052e6eee429b9dbdc7df222eba53095dbb1771de953a6e8189e8
    type_inferenced_ast: abdf4bf591bccadbdbc94278635ebdd6d6fa39550bed4a2c6087d185c308ae05
=======
    initial_ast: 731684bc8e22a3bbde7816d4f9ddc4db9561244b81caff4ef23e90ab5949ef60
    imports_resolved_ast: 5e4688eb85c3b64cc6e652aa9bcec7914f72fe70dc6509c411de8acfb0267845
    canonicalized_ast: cb86c2b4d8c34bc237cee421b58d0781dc0775fd21605eb35aef7bdbbae02311
    type_inferenced_ast: 2a7deafa9ac7933aba1ea9d49f10f694a3f05afe349e51d2edecf82a2ca5b9f9
>>>>>>> 0e96bf8d
<|MERGE_RESOLUTION|>--- conflicted
+++ resolved
@@ -9,25 +9,11 @@
       at: df88b362955f00b8c41afd9e31c9e41e4b8254a71ea0f3f2f97d5b6b8b767415
       bt: df58aff07b131c34e977ffb5657bbd21852f59fd7e059117c419c3c6070a7053
       ct: 335cdfb09b13172262042abccf4560511666deaa63cc1b3f30dd35dcb554840f
-    ir:
-      - "decl f0: <0>"
-      - "  store &v0, ((), (), (), ())"
-      - "  log INFO, \"a: \", v1, \"\""
-      - "  log INFO, \"b: \", v2, \"\""
-      - "  log INFO, \"c: \", v3, \"\""
-      - ""
     output:
       - input_file: input/main_group.in
         output:
           registers: {}
-<<<<<<< HEAD
-    initial_ast: 301cca70f81f90f9d76f276bf76842da17db8b358e77b8349eefec3fff69001f
-    imports_resolved_ast: 301cca70f81f90f9d76f276bf76842da17db8b358e77b8349eefec3fff69001f
-    canonicalized_ast: fdcf16668886052e6eee429b9dbdc7df222eba53095dbb1771de953a6e8189e8
-    type_inferenced_ast: abdf4bf591bccadbdbc94278635ebdd6d6fa39550bed4a2c6087d185c308ae05
-=======
     initial_ast: 731684bc8e22a3bbde7816d4f9ddc4db9561244b81caff4ef23e90ab5949ef60
     imports_resolved_ast: 5e4688eb85c3b64cc6e652aa9bcec7914f72fe70dc6509c411de8acfb0267845
     canonicalized_ast: cb86c2b4d8c34bc237cee421b58d0781dc0775fd21605eb35aef7bdbbae02311
-    type_inferenced_ast: 2a7deafa9ac7933aba1ea9d49f10f694a3f05afe349e51d2edecf82a2ca5b9f9
->>>>>>> 0e96bf8d
+    type_inferenced_ast: 2a7deafa9ac7933aba1ea9d49f10f694a3f05afe349e51d2edecf82a2ca5b9f9
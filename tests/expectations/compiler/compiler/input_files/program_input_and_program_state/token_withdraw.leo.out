--- conflicted
+++ resolved
@@ -16,14 +16,7 @@
             r0:
               type: bool
               value: "true"
-<<<<<<< HEAD
     initial_ast: 28e469bdee78ea97db8585f09e2ddc15a6747e780b36549c3e1f32e2ba857f1a
-    imports_resolved_ast: 28e469bdee78ea97db8585f09e2ddc15a6747e780b36549c3e1f32e2ba857f1a
-    canonicalized_ast: 28e469bdee78ea97db8585f09e2ddc15a6747e780b36549c3e1f32e2ba857f1a
-    type_inferenced_ast: e2fad07e49464bc34982542ca3b19ef3b88ec78e51e33d9a9be8bdf04ff9e32d
-=======
-    initial_ast: 6b051c3f9ce82efb30d3ba89764cc9c2607a126cb0cede72ad55ecda6c9d996d
-    imports_resolved_ast: 369ba66a04c6c34470e315edcc62c6d23c0720cbdb79e152d62f0060a54cfc07
-    canonicalized_ast: 369ba66a04c6c34470e315edcc62c6d23c0720cbdb79e152d62f0060a54cfc07
-    type_inferenced_ast: 10f9b1a702d99db0b38beb2f074b6e3c757affbfdcedad72b0529cd70bdb754a
->>>>>>> a5f74195
+    imports_resolved_ast: 8e77e558c6972013f619ab847c9d4b4ee73bc2ba65796fd88e9e3f29c5fdce9c
+    canonicalized_ast: 8e77e558c6972013f619ab847c9d4b4ee73bc2ba65796fd88e9e3f29c5fdce9c
+    type_inferenced_ast: 2fa9fa9db774d9bb871526dfe13ac506f5e44eb33afb47ff3fc93a60d418db41
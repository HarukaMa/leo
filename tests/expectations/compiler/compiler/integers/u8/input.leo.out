--- conflicted
+++ resolved
@@ -264,14 +264,7 @@
             r0:
               type: bool
               value: "true"
-<<<<<<< HEAD
-    initial_ast: e42197c5b263b200ac2fe68e2d0ed8770d662b7a165f146e0d30755d793b44bf
-    imports_resolved_ast: 2636296be517aa876821275267a66dc818332fbe5b9646eded5c9d45746f4d60
-    canonicalized_ast: 2636296be517aa876821275267a66dc818332fbe5b9646eded5c9d45746f4d60
-    type_inferenced_ast: cbb101ec15e4c10fc9c0388499079904843e5aa4ecb3f450f55dc73adc11c22d
-=======
-    initial_ast: 5e8636a48a510a0ce66bfbe9285584580e9809b9528f6382d58b0478ff6438e0
-    imports_resolved_ast: abc431625356fc1625130e165268fe43d9a432363bbf7ca8e3377e58d7e076c3
-    canonicalized_ast: abc431625356fc1625130e165268fe43d9a432363bbf7ca8e3377e58d7e076c3
-    type_inferenced_ast: c679ce63f46a12abf7b2ceee19c889837fb85543002b779bd142e9c8a01c6b5d
->>>>>>> 03f78d56
+    initial_ast: 527ef5631a5e7f489a2818392698cf059d9434ddcb5798f7405a427a54ff244a
+    imports_resolved_ast: cec279e756123f7a2bcba78e75f0f0e004e654c5ec941ff12612ea7e23c29c91
+    canonicalized_ast: cec279e756123f7a2bcba78e75f0f0e004e654c5ec941ff12612ea7e23c29c91
+    type_inferenced_ast: 7bacc65947198dd3ce5d725d033b35d28ee97e0e567d7234ee9b3dd41e917ac2
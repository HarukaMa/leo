---
namespace: Compile
expectation: Pass
outputs:
  - circuit:
      num_public_variables: 0
      num_private_variables: 58
      num_constraints: 58
      at: c125196c6f977ee802dc4606637626ac7784124546a47e3bdf2a04258af86e19
      bt: 9dc35214acc747e35c7eb7fc92f09f81e628db744e7acaa39651a5ada8de8646
      ct: 01bde22d4fb741f6f8503007d771bd8b644fa36dbe2a667827e6766a2b461546
    ir:
      - "decl f0: <0>"
      - "  store &v1, ((v0), (), (), ())"
      - "  lt &v5, v2, v3"
      - "  eq &v6, v5, v4"
      - "  retn v6"
      - "decl f1: <7>"
      - "  retn [false, false, false, false, false, false, false, false, false, false, false, false, false, false, false, false, false, false, false, false, false, false, false, false, false, false, false, false, false, false, false, false, false, false, false, false, false, false, false, false, false, false, false, false, false, false, false, false, false, false, false, false, false, false, false, false, false, false, false, false, false, false, false, false, false, false, false, false, false, false, false, false, false, false, false, false, false, false, false, false, false, false, false, false, false, false, false, false, false, false, false, false, false, false, false, false, false, false, false, false, false, false, false, false, false, false, false, false, false, false, false, false, false, false, false, false, false, false, false, false, false, false, false, false, false, false, false, false, false, false, false, false, false, false, false, false, false, false, false, false, false, false, false, false, false, false, false, false, false, false, false, false, false, false, false, false, false, false, false, false, false, false, false, false, false, false, false, false, false, false, false, false, false, false, false, false, false, false, false, false, false, false, false, false, false, false, false, false, false, false, false, false, false, false, false, false, false, false, false, false, false, false, false, false, false, false, false, false, false, false, false, false, false, false, false, false, false, false, false, false, false, false, false, false, false, false, false, false, false, false, false, false, false, false, false, false, false, false, false, false, false, false, false, false, false, false, false, false, false, false, false, false, false, false, false, false]"
      - "decl f2: <8>"
      - "  retn aleo1qnr4dkkvkgfqph0vzc3y6z2eu975wnpz2925ntjccd5cfqxtyu8sta57j8"
      - "decl f3: <9>"
      - "  retn [0, 0, 0, 0, 0, 0, 0, 0, 0, 0, 0, 0, 0, 0, 0, 0, 0, 0, 0, 0, 0, 0, 0, 0, 0, 0, 0, 0, 0, 0, 0, 0]"
      - "decl f4: <10>"
      - "  retn aleo1qnr4dkkvkgfqph0vzc3y6z2eu975wnpz2925ntjccd5cfqxtyu8sta57j8"
      - "decl f5: <11>"
      - "  retn [false, false, false, false, false, false, false, false, false, false, false, false, false, false, false, false, false, false, false, false, false, false, false, false, false, false, false, false, false, false, false, false, false, false, false, false, false, false, false, false, false, false, false, false, false, false, false, false, false, false, false, false, false, false, false, false, false, false, false, false, false, false, false, false, false, false, false, false, false, false, false, false, false, false, false, false, false, false, false, false, false, false, false, false, false, false, false, false, false, false, false, false, false, false, false, false, false, false, false, false, false, false, false, false, false, false, false, false, false, false, false, false, false, false, false, false, false, false, false, false, false, false, false, false, false, false, false, false, false, false, false, false, false, false, false, false, false, false, false, false, false, false, false, false, false, false, false, false, false, false, false, false, false, false, false, false, false, false, false, false, false, false, false, false, false, false, false, false, false, false, false, false, false, false, false, false, false, false, false, false, false, false, false, false, false, false, false, false, false, false, false, false, false, false, false, false, false, false, false, false, false, false, false, false, false, false, false, false, false, false, false, false, false, false, false, false, false, false, false, false, false, false, false, false, false, false, false, false, false, false, false, false, false, false, false, false, false, false, false, false, false, false, false, false, false, false, false, false, false, false, false, false, false, false, false, false]"
      - "decl f6: <12>"
      - "  retn aleo1qnr4dkkvkgfqph0vzc3y6z2eu975wnpz2925ntjccd5cfqxtyu8sta57j8"
      - "decl f7: <13>"
      - "  retn [0, 0, 0, 0, 0, 0, 0, 0, 0, 0, 0, 0, 0, 0, 0, 0, 0, 0, 0, 0, 0, 0, 0, 0, 0, 0, 0, 0, 0, 0, 0, 0]"
      - "decl f8: <14>"
      - "  retn aleo1qnr4dkkvkgfqph0vzc3y6z2eu975wnpz2925ntjccd5cfqxtyu8sta57j8"
      - "decl f9: <15>"
      - "  retn 0"
      - "decl f10: <16>"
      - "  retn [false]"
      - "decl f11: <17>"
      - "  retn false"
      - "decl f12: <18>"
      - "  retn [0]"
      - "decl f13: <19>"
      - "  retn false"
      - "decl f14: <20>"
      - "  retn [false]"
      - "decl f15: <21>"
      - "  retn false"
      - "decl f16: <22>"
      - "  retn [0]"
      - "decl f17: <23>"
      - "  retn false"
      - "decl f18: <24>"
      - "  retn [false, false, false, false, false, false, false, false, false, false, false, false, false, false, false, false, false, false, false, false, false, false, false, false, false, false, false, false, false, false, false, false, false, false, false, false, false, false, false, false, false, false, false, false, false, false, false, false, false, false, false, false, false, false, false, false, false, false, false, false, false, false, false, false, false, false, false, false, false, false, false, false, false, false, false, false, false, false, false, false, false, false, false, false, false, false, false, false, false, false, false, false, false, false, false, false, false, false, false, false, false, false, false, false, false, false, false, false, false, false, false, false, false, false, false, false, false, false, false, false, false, false, false, false, false, false, false, false, false, false, false, false, false, false, false, false, false, false, false, false, false, false, false, false, false, false, false, false, false, false, false, false, false, false, false, false, false, false, false, false, false, false, false, false, false, false, false, false, false, false, false, false, false, false, false, false, false, false, false, false, false, false, false, false, false, false, false, false, false, false, false, false, false, false, false, false, false, false, false, false, false, false, false, false, false, false, false, false, false, false, false, false, false, false, false, false, false, false, false, false, false, false, false, false, false, false, false, false, false, false, false, false, false, false, false, false, false, false, false, false, false, false, false, false, false, false, false, false, false, false, false, false, false]"
      - "decl f19: <25>"
      - "  retn 'a'"
      - "decl f20: <26>"
      - "  retn [0, 0, 0, 0, 0, 0, 0, 0, 0, 0, 0, 0, 0, 0, 0, 0, 0, 0, 0, 0, 0, 0, 0, 0, 0, 0, 0, 0, 0, 0, 0, 0]"
      - "decl f21: <27>"
      - "  retn 'a'"
      - "decl f22: <28>"
      - "  retn [false, false, false, false, false, false, false, false, false, false, false, false, false, false, false, false, false, false, false, false, false, false, false, false, false, false, false, false, false, false, false, false, false, false, false, false, false, false, false, false, false, false, false, false, false, false, false, false, false, false, false, false, false, false, false, false, false, false, false, false, false, false, false, false, false, false, false, false, false, false, false, false, false, false, false, false, false, false, false, false, false, false, false, false, false, false, false, false, false, false, false, false, false, false, false, false, false, false, false, false, false, false, false, false, false, false, false, false, false, false, false, false, false, false, false, false, false, false, false, false, false, false, false, false, false, false, false, false, false, false, false, false, false, false, false, false, false, false, false, false, false, false, false, false, false, false, false, false, false, false, false, false, false, false, false, false, false, false, false, false, false, false, false, false, false, false, false, false, false, false, false, false, false, false, false, false, false, false, false, false, false, false, false, false, false, false, false, false, false, false, false, false, false, false, false, false, false, false, false, false, false, false, false, false, false, false, false, false, false, false, false, false, false, false, false, false, false, false, false, false, false, false, false, false, false, false, false, false, false, false, false, false, false, false, false, false, false, false, false, false, false, false, false, false, false, false, false, false, false, false, false, false, false]"
      - "decl f23: <29>"
      - "  retn 'a'"
      - "decl f24: <30>"
      - "  retn [0, 0, 0, 0, 0, 0, 0, 0, 0, 0, 0, 0, 0, 0, 0, 0, 0, 0, 0, 0, 0, 0, 0, 0, 0, 0, 0, 0, 0, 0, 0, 0]"
      - "decl f25: <31>"
      - "  retn 'a'"
      - "decl f26: <32>"
      - "  retn [false, false, false, false, false, false, false, false, false, false, false, false, false, false, false, false, false, false, false, false, false, false, false, false, false, false, false, false, false, false, false, false, false, false, false, false, false, false, false, false, false, false, false, false, false, false, false, false, false, false, false, false, false, false, false, false, false, false, false, false, false, false, false, false, false, false, false, false, false, false, false, false, false, false, false, false, false, false, false, false, false, false, false, false, false, false, false, false, false, false, false, false, false, false, false, false, false, false, false, false, false, false, false, false, false, false, false, false, false, false, false, false, false, false, false, false, false, false, false, false, false, false, false, false, false, false, false, false, false, false, false, false, false, false, false, false, false, false, false, false, false, false, false, false, false, false, false, false, false, false, false, false, false, false, false, false, false, false, false, false, false, false, false, false, false, false, false, false, false, false, false, false, false, false, false, false, false, false, false, false, false, false, false, false, false, false, false, false, false, false, false, false, false, false, false, false, false, false, false, false, false, false, false, false, false, false, false, false, false, false, false, false, false, false, false, false, false, false, false, false, false, false, false, false, false, false, false, false, false, false, false, false, false, false, false, false, false, false, false, false, false, false, false, false, false, false, false, false, false, false, false, false, false]"
      - "decl f27: <33>"
      - "  retn []"
      - "decl f28: <34>"
      - "  retn [0, 0, 0, 0, 0, 0, 0, 0, 0, 0, 0, 0, 0, 0, 0, 0, 0, 0, 0, 0, 0, 0, 0, 0, 0, 0, 0, 0, 0, 0, 0, 0]"
      - "decl f29: <35>"
      - "  retn []"
      - "decl f30: <36>"
      - "  retn [false, false, false, false, false, false, false, false, false, false, false, false, false, false, false, false, false, false, false, false, false, false, false, false, false, false, false, false, false, false, false, false, false, false, false, false, false, false, false, false, false, false, false, false, false, false, false, false, false, false, false, false, false, false, false, false, false, false, false, false, false, false, false, false, false, false, false, false, false, false, false, false, false, false, false, false, false, false, false, false, false, false, false, false, false, false, false, false, false, false, false, false, false, false, false, false, false, false, false, false, false, false, false, false, false, false, false, false, false, false, false, false, false, false, false, false, false, false, false, false, false, false, false, false, false, false, false, false, false, false, false, false, false, false, false, false, false, false, false, false, false, false, false, false, false, false, false, false, false, false, false, false, false, false, false, false, false, false, false, false, false, false, false, false, false, false, false, false, false, false, false, false, false, false, false, false, false, false, false, false, false, false, false, false, false, false, false, false, false, false, false, false, false, false, false, false, false, false, false, false, false, false, false, false, false, false, false, false, false, false, false, false, false, false, false, false, false, false, false, false, false, false, false, false, false, false, false, false, false, false, false, false, false, false, false, false, false, false, false, false, false, false, false, false, false, false, false, false, false, false, false, false, false]"
      - "decl f31: <37>"
      - "  retn []"
      - "decl f32: <38>"
      - "  retn [0, 0, 0, 0, 0, 0, 0, 0, 0, 0, 0, 0, 0, 0, 0, 0, 0, 0, 0, 0, 0, 0, 0, 0, 0, 0, 0, 0, 0, 0, 0, 0]"
      - "decl f33: <39>"
      - "  retn []"
      - "decl f34: <40>"
      - "  retn [false, false, false, false, false, false, false, false, false, false, false, false, false, false, false, false, false, false, false, false, false, false, false, false, false, false, false, false, false, false, false, false, false, false, false, false, false, false, false, false, false, false, false, false, false, false, false, false, false, false, false, false, false, false, false, false, false, false, false, false, false, false, false, false, false, false, false, false, false, false, false, false, false, false, false, false, false, false, false, false, false, false, false, false, false, false, false, false, false, false, false, false, false, false, false, false, false, false, false, false, false, false, false, false, false, false, false, false, false, false, false, false, false, false, false, false, false, false, false, false, false, false, false, false, false, false, false, false, false, false, false, false, false, false, false, false, false, false, false, false, false, false, false, false, false, false, false, false, false, false, false, false, false, false, false, false, false, false, false, false, false, false, false, false, false, false, false, false, false, false, false, false, false, false, false, false, false, false, false, false, false, false, false, false, false, false, false, false, false, false, false, false, false, false, false, false, false, false, false, false, false, false, false, false, false, false, false, false, false, false, false, false, false, false, false, false, false, false, false, false, false, false, false, false, false, false, false, false, false, false, false, false, false, false, false, false, false, false, false, false, false, false, false, false, false, false, false, false, false, false, false, false, false, false, false, false, false, false, false, false, false, false, false, false, false, false, false, false, false, false, false, false, false, false, false, false, false, false, false, false, false, false, false, false, false, false, false, false, false, false, false, false, false, false, false, false, false, false, false, false, false, false, false, false, false, false, false, false, false, false, false, false, false, false, false, false, false, false, false, false, false, false, false, false, false, false, false, false, false, false, false, false, false, false, false, false, false, false, false, false, false, false, false, false, false, false, false, false, false, false, false, false, false, false, false, false, false, false, false, false, false, false, false, false, false, false, false, false, false, false, false, false, false, false, false, false, false, false, false, false, false, false, false, false, false, false, false, false, false, false, false, false, false, false, false, false, false, false, false, false, false, false, false, false, false, false, false, false, false, false, false, false, false, false, false, false, false, false, false, false, false, false, false, false, false, false, false, false, false, false, false, false, false, false, false, false, false, false, false, false, false, false, false, false, false, false, false, false, false, false, false, false, false, false, false, false, false, false, false, false, false, false, false, false, false, false, false, false, false, false, false, false, false, false, false, false, false, false, false, false, false, false, false, false, false, false, false, false, false, false, false, false, false, false, false, false, false, false, false, false, false, false, false, false, false, false]"
      - "decl f35: <41>"
      - "  retn []group"
      - "decl f36: <42>"
      - "  retn [0, 0, 0, 0, 0, 0, 0, 0, 0, 0, 0, 0, 0, 0, 0, 0, 0, 0, 0, 0, 0, 0, 0, 0, 0, 0, 0, 0, 0, 0, 0, 0, 0, 0, 0, 0, 0, 0, 0, 0, 0, 0, 0, 0, 0, 0, 0, 0, 0, 0, 0, 0, 0, 0, 0, 0, 0, 0, 0, 0, 0, 0, 0, 0]"
      - "decl f37: <43>"
      - "  retn []group"
      - "decl f38: <44>"
      - "  retn [false, false, false, false, false, false, false, false, false, false, false, false, false, false, false, false, false, false, false, false, false, false, false, false, false, false, false, false, false, false, false, false, false, false, false, false, false, false, false, false, false, false, false, false, false, false, false, false, false, false, false, false, false, false, false, false, false, false, false, false, false, false, false, false, false, false, false, false, false, false, false, false, false, false, false, false, false, false, false, false, false, false, false, false, false, false, false, false, false, false, false, false, false, false, false, false, false, false, false, false, false, false, false, false, false, false, false, false, false, false, false, false, false, false, false, false, false, false, false, false, false, false, false, false, false, false, false, false, false, false, false, false, false, false, false, false, false, false, false, false, false, false, false, false, false, false, false, false, false, false, false, false, false, false, false, false, false, false, false, false, false, false, false, false, false, false, false, false, false, false, false, false, false, false, false, false, false, false, false, false, false, false, false, false, false, false, false, false, false, false, false, false, false, false, false, false, false, false, false, false, false, false, false, false, false, false, false, false, false, false, false, false, false, false, false, false, false, false, false, false, false, false, false, false, false, false, false, false, false, false, false, false, false, false, false, false, false, false, false, false, false, false, false, false, false, false, false, false, false, false, false, false, false, false, false, false, false, false, false, false, false, false, false, false, false, false, false, false, false, false, false, false, false, false, false, false, false, false, false, false, false, false, false, false, false, false, false, false, false, false, false, false, false, false, false, false, false, false, false, false, false, false, false, false, false, false, false, false, false, false, false, false, false, false, false, false, false, false, false, false, false, false, false, false, false, false, false, false, false, false, false, false, false, false, false, false, false, false, false, false, false, false, false, false, false, false, false, false, false, false, false, false, false, false, false, false, false, false, false, false, false, false, false, false, false, false, false, false, false, false, false, false, false, false, false, false, false, false, false, false, false, false, false, false, false, false, false, false, false, false, false, false, false, false, false, false, false, false, false, false, false, false, false, false, false, false, false, false, false, false, false, false, false, false, false, false, false, false, false, false, false, false, false, false, false, false, false, false, false, false, false, false, false, false, false, false, false, false, false, false, false, false, false, false, false, false, false, false, false, false, false, false, false, false, false, false, false, false, false, false, false, false, false, false, false, false, false, false, false, false, false, false, false, false, false, false, false, false, false, false, false, false, false, false, false, false, false, false, false, false, false, false, false, false, false, false, false, false, false, false, false, false, false, false, false, false]"
      - "decl f39: <45>"
      - "  retn []group"
      - "decl f40: <46>"
      - "  retn [0, 0, 0, 0, 0, 0, 0, 0, 0, 0, 0, 0, 0, 0, 0, 0, 0, 0, 0, 0, 0, 0, 0, 0, 0, 0, 0, 0, 0, 0, 0, 0, 0, 0, 0, 0, 0, 0, 0, 0, 0, 0, 0, 0, 0, 0, 0, 0, 0, 0, 0, 0, 0, 0, 0, 0, 0, 0, 0, 0, 0, 0, 0, 0]"
      - "decl f41: <47>"
      - "  retn []group"
      - "decl f42: <48>"
      - "  retn [false, false, false, false, false, false, false, false]"
      - "decl f43: <49>"
      - "  retn 0"
      - "decl f44: <50>"
      - "  retn [0]"
      - "decl f45: <51>"
      - "  retn 0"
      - "decl f46: <52>"
      - "  retn [false, false, false, false, false, false, false, false]"
      - "decl f47: <53>"
      - "  retn 0"
      - "decl f48: <54>"
      - "  retn [0]"
      - "decl f49: <55>"
      - "  retn 0"
      - "decl f50: <56>"
      - "  retn [false, false, false, false, false, false, false, false, false, false, false, false, false, false, false, false]"
      - "decl f51: <57>"
      - "  retn 0"
      - "decl f52: <58>"
      - "  retn [0, 0]"
      - "decl f53: <59>"
      - "  retn 0"
      - "decl f54: <60>"
      - "  retn [false, false, false, false, false, false, false, false, false, false, false, false, false, false, false, false]"
      - "decl f55: <61>"
      - "  retn 0"
      - "decl f56: <62>"
      - "  retn [0, 0]"
      - "decl f57: <63>"
      - "  retn 0"
      - "decl f58: <64>"
      - "  retn [false, false, false, false, false, false, false, false, false, false, false, false, false, false, false, false, false, false, false, false, false, false, false, false, false, false, false, false, false, false, false, false]"
      - "decl f59: <65>"
      - "  retn 0"
      - "decl f60: <66>"
      - "  retn [0, 0, 0, 0]"
      - "decl f61: <67>"
      - "  retn 0"
      - "decl f62: <68>"
      - "  retn [false, false, false, false, false, false, false, false, false, false, false, false, false, false, false, false, false, false, false, false, false, false, false, false, false, false, false, false, false, false, false, false]"
      - "decl f63: <69>"
      - "  retn 0"
      - "decl f64: <70>"
      - "  retn [0, 0, 0, 0]"
      - "decl f65: <71>"
      - "  retn 0"
      - "decl f66: <72>"
      - "  retn [false, false, false, false, false, false, false, false, false, false, false, false, false, false, false, false, false, false, false, false, false, false, false, false, false, false, false, false, false, false, false, false, false, false, false, false, false, false, false, false, false, false, false, false, false, false, false, false, false, false, false, false, false, false, false, false, false, false, false, false, false, false, false, false]"
      - "decl f67: <73>"
      - "  retn 0"
      - "decl f68: <74>"
      - "  retn [0, 0, 0, 0, 0, 0, 0, 0]"
      - "decl f69: <75>"
      - "  retn 0"
      - "decl f70: <76>"
      - "  retn [false, false, false, false, false, false, false, false, false, false, false, false, false, false, false, false, false, false, false, false, false, false, false, false, false, false, false, false, false, false, false, false, false, false, false, false, false, false, false, false, false, false, false, false, false, false, false, false, false, false, false, false, false, false, false, false, false, false, false, false, false, false, false, false]"
      - "decl f71: <77>"
      - "  retn 0"
      - "decl f72: <78>"
      - "  retn [0, 0, 0, 0, 0, 0, 0, 0]"
      - "decl f73: <79>"
      - "  retn 0"
      - "decl f74: <80>"
      - "  retn [false, false, false, false, false, false, false, false, false, false, false, false, false, false, false, false, false, false, false, false, false, false, false, false, false, false, false, false, false, false, false, false, false, false, false, false, false, false, false, false, false, false, false, false, false, false, false, false, false, false, false, false, false, false, false, false, false, false, false, false, false, false, false, false, false, false, false, false, false, false, false, false, false, false, false, false, false, false, false, false, false, false, false, false, false, false, false, false, false, false, false, false, false, false, false, false, false, false, false, false, false, false, false, false, false, false, false, false, false, false, false, false, false, false, false, false, false, false, false, false, false, false, false, false, false, false, false, false]"
      - "decl f75: <81>"
      - "  retn 0"
      - "decl f76: <82>"
      - "  retn [0, 0, 0, 0, 0, 0, 0, 0, 0, 0, 0, 0, 0, 0, 0, 0]"
      - "decl f77: <83>"
      - "  retn 0"
      - "decl f78: <84>"
      - "  retn [false, false, false, false, false, false, false, false, false, false, false, false, false, false, false, false, false, false, false, false, false, false, false, false, false, false, false, false, false, false, false, false, false, false, false, false, false, false, false, false, false, false, false, false, false, false, false, false, false, false, false, false, false, false, false, false, false, false, false, false, false, false, false, false, false, false, false, false, false, false, false, false, false, false, false, false, false, false, false, false, false, false, false, false, false, false, false, false, false, false, false, false, false, false, false, false, false, false, false, false, false, false, false, false, false, false, false, false, false, false, false, false, false, false, false, false, false, false, false, false, false, false, false, false, false, false, false, false]"
      - "decl f79: <85>"
      - "  retn 0"
      - "decl f80: <86>"
      - "  retn [0, 0, 0, 0, 0, 0, 0, 0, 0, 0, 0, 0, 0, 0, 0, 0]"
      - "decl f81: <87>"
      - "  retn 0"
      - "decl f82: <88>"
      - "  retn [false, false, false, false, false, false, false, false]"
      - "decl f83: <89>"
      - "  retn 0"
      - "decl f84: <90>"
      - "  retn [0]"
      - "decl f85: <91>"
      - "  retn 0"
      - "decl f86: <92>"
      - "  retn [false, false, false, false, false, false, false, false]"
      - "decl f87: <93>"
      - "  retn 0"
      - "decl f88: <94>"
      - "  retn [0]"
      - "decl f89: <95>"
      - "  retn 0"
      - "decl f90: <96>"
      - "  retn [false, false, false, false, false, false, false, false, false, false, false, false, false, false, false, false]"
      - "decl f91: <97>"
      - "  retn 0"
      - "decl f92: <98>"
      - "  retn [0, 0]"
      - "decl f93: <99>"
      - "  retn 0"
      - "decl f94: <100>"
      - "  retn [false, false, false, false, false, false, false, false, false, false, false, false, false, false, false, false]"
      - "decl f95: <101>"
      - "  retn 0"
      - "decl f96: <102>"
      - "  retn [0, 0]"
      - "decl f97: <103>"
      - "  retn 0"
      - "decl f98: <104>"
      - "  retn [false, false, false, false, false, false, false, false, false, false, false, false, false, false, false, false, false, false, false, false, false, false, false, false, false, false, false, false, false, false, false, false]"
      - "decl f99: <105>"
      - "  retn 0"
      - "decl f100: <106>"
      - "  retn [0, 0, 0, 0]"
      - "decl f101: <107>"
      - "  retn 0"
      - "decl f102: <108>"
      - "  retn [false, false, false, false, false, false, false, false, false, false, false, false, false, false, false, false, false, false, false, false, false, false, false, false, false, false, false, false, false, false, false, false]"
      - "decl f103: <109>"
      - "  retn 0"
      - "decl f104: <110>"
      - "  retn [0, 0, 0, 0]"
      - "decl f105: <111>"
      - "  retn 0"
      - "decl f106: <112>"
      - "  retn [false, false, false, false, false, false, false, false, false, false, false, false, false, false, false, false, false, false, false, false, false, false, false, false, false, false, false, false, false, false, false, false, false, false, false, false, false, false, false, false, false, false, false, false, false, false, false, false, false, false, false, false, false, false, false, false, false, false, false, false, false, false, false, false]"
      - "decl f107: <113>"
      - "  retn 0"
      - "decl f108: <114>"
      - "  retn [0, 0, 0, 0, 0, 0, 0, 0]"
      - "decl f109: <115>"
      - "  retn 0"
      - "decl f110: <116>"
      - "  retn [false, false, false, false, false, false, false, false, false, false, false, false, false, false, false, false, false, false, false, false, false, false, false, false, false, false, false, false, false, false, false, false, false, false, false, false, false, false, false, false, false, false, false, false, false, false, false, false, false, false, false, false, false, false, false, false, false, false, false, false, false, false, false, false]"
      - "decl f111: <117>"
      - "  retn 0"
      - "decl f112: <118>"
      - "  retn [0, 0, 0, 0, 0, 0, 0, 0]"
      - "decl f113: <119>"
      - "  retn 0"
      - "decl f114: <120>"
      - "  retn [false, false, false, false, false, false, false, false, false, false, false, false, false, false, false, false, false, false, false, false, false, false, false, false, false, false, false, false, false, false, false, false, false, false, false, false, false, false, false, false, false, false, false, false, false, false, false, false, false, false, false, false, false, false, false, false, false, false, false, false, false, false, false, false, false, false, false, false, false, false, false, false, false, false, false, false, false, false, false, false, false, false, false, false, false, false, false, false, false, false, false, false, false, false, false, false, false, false, false, false, false, false, false, false, false, false, false, false, false, false, false, false, false, false, false, false, false, false, false, false, false, false, false, false, false, false, false, false]"
      - "decl f115: <121>"
      - "  retn 0"
      - "decl f116: <122>"
      - "  retn [0, 0, 0, 0, 0, 0, 0, 0, 0, 0, 0, 0, 0, 0, 0, 0]"
      - "decl f117: <123>"
      - "  retn 0"
      - "decl f118: <124>"
      - "  retn [false, false, false, false, false, false, false, false, false, false, false, false, false, false, false, false, false, false, false, false, false, false, false, false, false, false, false, false, false, false, false, false, false, false, false, false, false, false, false, false, false, false, false, false, false, false, false, false, false, false, false, false, false, false, false, false, false, false, false, false, false, false, false, false, false, false, false, false, false, false, false, false, false, false, false, false, false, false, false, false, false, false, false, false, false, false, false, false, false, false, false, false, false, false, false, false, false, false, false, false, false, false, false, false, false, false, false, false, false, false, false, false, false, false, false, false, false, false, false, false, false, false, false, false, false, false, false, false]"
      - "decl f119: <125>"
      - "  retn 0"
      - "decl f120: <126>"
      - "  retn [0, 0, 0, 0, 0, 0, 0, 0, 0, 0, 0, 0, 0, 0, 0, 0]"
      - "decl f121: <127>"
      - "  retn 0"
      - ""
    output:
      - input_file: u8_f.in
        output:
          registers:
            r0:
              type: bool
              value: "false"
      - input_file: u8_g.in
        output:
          registers:
            r0:
              type: bool
              value: "false"
<<<<<<< HEAD
    initial_ast: fc5e678ebe0a644ffb0d61481a5afda9ae9298effcc90a83c5418caa808d83fb
    imports_resolved_ast: 7bcfb051b5d90afda2297bd17e814be2dcd468a6d1dffce8a915d037af990f19
    canonicalized_ast: 7bcfb051b5d90afda2297bd17e814be2dcd468a6d1dffce8a915d037af990f19
    type_inferenced_ast: 4bed1a076938446940e63cd05b09fd9fa56f9d248d5f4bc17ac42b45fdbabcc4
=======
    initial_ast: 12e6bfc826e67c318c4651fb392698bb40dfbb9959f8a59f6dd2bd618a9e5770
    imports_resolved_ast: e46b3636354bca6b109340cb6bf450f2c396c5102c928de9328fa86514a25502
    canonicalized_ast: e46b3636354bca6b109340cb6bf450f2c396c5102c928de9328fa86514a25502
    type_inferenced_ast: 8a2daf8ec3c977877ad2d9155d6a96c5b6380ba0029adbc2c06b3243a76b537d
>>>>>>> 03f78d56
<|MERGE_RESOLUTION|>--- conflicted
+++ resolved
@@ -271,14 +271,7 @@
             r0:
               type: bool
               value: "false"
-<<<<<<< HEAD
-    initial_ast: fc5e678ebe0a644ffb0d61481a5afda9ae9298effcc90a83c5418caa808d83fb
-    imports_resolved_ast: 7bcfb051b5d90afda2297bd17e814be2dcd468a6d1dffce8a915d037af990f19
-    canonicalized_ast: 7bcfb051b5d90afda2297bd17e814be2dcd468a6d1dffce8a915d037af990f19
-    type_inferenced_ast: 4bed1a076938446940e63cd05b09fd9fa56f9d248d5f4bc17ac42b45fdbabcc4
-=======
-    initial_ast: 12e6bfc826e67c318c4651fb392698bb40dfbb9959f8a59f6dd2bd618a9e5770
-    imports_resolved_ast: e46b3636354bca6b109340cb6bf450f2c396c5102c928de9328fa86514a25502
-    canonicalized_ast: e46b3636354bca6b109340cb6bf450f2c396c5102c928de9328fa86514a25502
-    type_inferenced_ast: 8a2daf8ec3c977877ad2d9155d6a96c5b6380ba0029adbc2c06b3243a76b537d
->>>>>>> 03f78d56
+    initial_ast: aa455878f42944ec870c845055515fc0ba1ae3d5ce0527dd608492fe79705ac3
+    imports_resolved_ast: 987ca210b0b61b463de646b6b4e57f2772b0923fd86042543468fecf9fc21fc7
+    canonicalized_ast: 987ca210b0b61b463de646b6b4e57f2772b0923fd86042543468fecf9fc21fc7
+    type_inferenced_ast: 0e75e77c52a7de8066e1a7a6b4c8446c1d94564a554b22b9807e911abd543cf8
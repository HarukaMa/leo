---
namespace: Compile
expectation: Pass
outputs:
  - circuit:
      num_public_variables: 0
      num_private_variables: 1659
      num_constraints: 1660
      at: d9ee09463556e7d959315486706f95a0b9dae74a1cdf4f63a2a21ab2bfc955dd
      bt: 460ca94fd735be6bc3f9cb574dd5f1155f857fbd58477a2e7c43c2975b40baa3
      ct: be404e2b73a341fe645ea81d16a82f4a1ea85e60c87b136fc1dc47ddde984e9a
    ir:
      - "decl f0: <0>"
      - "  store &v1, ((v0), (), (), ())"
      - "  sub &v5, v2, v3"
      - "  eq &v6, v5, v4"
      - "  retn v6"
      - "decl f1: <7>"
      - "  retn [false, false, false, false, false, false, false, false, false, false, false, false, false, false, false, false, false, false, false, false, false, false, false, false, false, false, false, false, false, false, false, false, false, false, false, false, false, false, false, false, false, false, false, false, false, false, false, false, false, false, false, false, false, false, false, false, false, false, false, false, false, false, false, false, false, false, false, false, false, false, false, false, false, false, false, false, false, false, false, false, false, false, false, false, false, false, false, false, false, false, false, false, false, false, false, false, false, false, false, false, false, false, false, false, false, false, false, false, false, false, false, false, false, false, false, false, false, false, false, false, false, false, false, false, false, false, false, false, false, false, false, false, false, false, false, false, false, false, false, false, false, false, false, false, false, false, false, false, false, false, false, false, false, false, false, false, false, false, false, false, false, false, false, false, false, false, false, false, false, false, false, false, false, false, false, false, false, false, false, false, false, false, false, false, false, false, false, false, false, false, false, false, false, false, false, false, false, false, false, false, false, false, false, false, false, false, false, false, false, false, false, false, false, false, false, false, false, false, false, false, false, false, false, false, false, false, false, false, false, false, false, false, false, false, false, false, false, false, false, false, false, false, false, false, false, false, false, false, false, false, false, false, false, false, false, false]"
      - "decl f2: <8>"
      - "  retn aleo1qnr4dkkvkgfqph0vzc3y6z2eu975wnpz2925ntjccd5cfqxtyu8sta57j8"
      - "decl f3: <9>"
      - "  retn [0, 0, 0, 0, 0, 0, 0, 0, 0, 0, 0, 0, 0, 0, 0, 0, 0, 0, 0, 0, 0, 0, 0, 0, 0, 0, 0, 0, 0, 0, 0, 0]"
      - "decl f4: <10>"
      - "  retn aleo1qnr4dkkvkgfqph0vzc3y6z2eu975wnpz2925ntjccd5cfqxtyu8sta57j8"
      - "decl f5: <11>"
      - "  retn [false, false, false, false, false, false, false, false, false, false, false, false, false, false, false, false, false, false, false, false, false, false, false, false, false, false, false, false, false, false, false, false, false, false, false, false, false, false, false, false, false, false, false, false, false, false, false, false, false, false, false, false, false, false, false, false, false, false, false, false, false, false, false, false, false, false, false, false, false, false, false, false, false, false, false, false, false, false, false, false, false, false, false, false, false, false, false, false, false, false, false, false, false, false, false, false, false, false, false, false, false, false, false, false, false, false, false, false, false, false, false, false, false, false, false, false, false, false, false, false, false, false, false, false, false, false, false, false, false, false, false, false, false, false, false, false, false, false, false, false, false, false, false, false, false, false, false, false, false, false, false, false, false, false, false, false, false, false, false, false, false, false, false, false, false, false, false, false, false, false, false, false, false, false, false, false, false, false, false, false, false, false, false, false, false, false, false, false, false, false, false, false, false, false, false, false, false, false, false, false, false, false, false, false, false, false, false, false, false, false, false, false, false, false, false, false, false, false, false, false, false, false, false, false, false, false, false, false, false, false, false, false, false, false, false, false, false, false, false, false, false, false, false, false, false, false, false, false, false, false, false, false, false, false, false, false]"
      - "decl f6: <12>"
      - "  retn aleo1qnr4dkkvkgfqph0vzc3y6z2eu975wnpz2925ntjccd5cfqxtyu8sta57j8"
      - "decl f7: <13>"
      - "  retn [0, 0, 0, 0, 0, 0, 0, 0, 0, 0, 0, 0, 0, 0, 0, 0, 0, 0, 0, 0, 0, 0, 0, 0, 0, 0, 0, 0, 0, 0, 0, 0]"
      - "decl f8: <14>"
      - "  retn aleo1qnr4dkkvkgfqph0vzc3y6z2eu975wnpz2925ntjccd5cfqxtyu8sta57j8"
      - "decl f9: <15>"
      - "  retn 0"
      - "decl f10: <16>"
      - "  retn [false]"
      - "decl f11: <17>"
      - "  retn false"
      - "decl f12: <18>"
      - "  retn [0]"
      - "decl f13: <19>"
      - "  retn false"
      - "decl f14: <20>"
      - "  retn [false]"
      - "decl f15: <21>"
      - "  retn false"
      - "decl f16: <22>"
      - "  retn [0]"
      - "decl f17: <23>"
      - "  retn false"
      - "decl f18: <24>"
      - "  retn [false, false, false, false, false, false, false, false, false, false, false, false, false, false, false, false, false, false, false, false, false, false, false, false, false, false, false, false, false, false, false, false, false, false, false, false, false, false, false, false, false, false, false, false, false, false, false, false, false, false, false, false, false, false, false, false, false, false, false, false, false, false, false, false, false, false, false, false, false, false, false, false, false, false, false, false, false, false, false, false, false, false, false, false, false, false, false, false, false, false, false, false, false, false, false, false, false, false, false, false, false, false, false, false, false, false, false, false, false, false, false, false, false, false, false, false, false, false, false, false, false, false, false, false, false, false, false, false, false, false, false, false, false, false, false, false, false, false, false, false, false, false, false, false, false, false, false, false, false, false, false, false, false, false, false, false, false, false, false, false, false, false, false, false, false, false, false, false, false, false, false, false, false, false, false, false, false, false, false, false, false, false, false, false, false, false, false, false, false, false, false, false, false, false, false, false, false, false, false, false, false, false, false, false, false, false, false, false, false, false, false, false, false, false, false, false, false, false, false, false, false, false, false, false, false, false, false, false, false, false, false, false, false, false, false, false, false, false, false, false, false, false, false, false, false, false, false, false, false, false, false, false, false]"
      - "decl f19: <25>"
      - "  retn 'a'"
      - "decl f20: <26>"
      - "  retn [0, 0, 0, 0, 0, 0, 0, 0, 0, 0, 0, 0, 0, 0, 0, 0, 0, 0, 0, 0, 0, 0, 0, 0, 0, 0, 0, 0, 0, 0, 0, 0]"
      - "decl f21: <27>"
      - "  retn 'a'"
      - "decl f22: <28>"
      - "  retn [false, false, false, false, false, false, false, false, false, false, false, false, false, false, false, false, false, false, false, false, false, false, false, false, false, false, false, false, false, false, false, false, false, false, false, false, false, false, false, false, false, false, false, false, false, false, false, false, false, false, false, false, false, false, false, false, false, false, false, false, false, false, false, false, false, false, false, false, false, false, false, false, false, false, false, false, false, false, false, false, false, false, false, false, false, false, false, false, false, false, false, false, false, false, false, false, false, false, false, false, false, false, false, false, false, false, false, false, false, false, false, false, false, false, false, false, false, false, false, false, false, false, false, false, false, false, false, false, false, false, false, false, false, false, false, false, false, false, false, false, false, false, false, false, false, false, false, false, false, false, false, false, false, false, false, false, false, false, false, false, false, false, false, false, false, false, false, false, false, false, false, false, false, false, false, false, false, false, false, false, false, false, false, false, false, false, false, false, false, false, false, false, false, false, false, false, false, false, false, false, false, false, false, false, false, false, false, false, false, false, false, false, false, false, false, false, false, false, false, false, false, false, false, false, false, false, false, false, false, false, false, false, false, false, false, false, false, false, false, false, false, false, false, false, false, false, false, false, false, false, false, false, false]"
      - "decl f23: <29>"
      - "  retn 'a'"
      - "decl f24: <30>"
      - "  retn [0, 0, 0, 0, 0, 0, 0, 0, 0, 0, 0, 0, 0, 0, 0, 0, 0, 0, 0, 0, 0, 0, 0, 0, 0, 0, 0, 0, 0, 0, 0, 0]"
      - "decl f25: <31>"
      - "  retn 'a'"
      - "decl f26: <32>"
      - "  retn [false, false, false, false, false, false, false, false, false, false, false, false, false, false, false, false, false, false, false, false, false, false, false, false, false, false, false, false, false, false, false, false, false, false, false, false, false, false, false, false, false, false, false, false, false, false, false, false, false, false, false, false, false, false, false, false, false, false, false, false, false, false, false, false, false, false, false, false, false, false, false, false, false, false, false, false, false, false, false, false, false, false, false, false, false, false, false, false, false, false, false, false, false, false, false, false, false, false, false, false, false, false, false, false, false, false, false, false, false, false, false, false, false, false, false, false, false, false, false, false, false, false, false, false, false, false, false, false, false, false, false, false, false, false, false, false, false, false, false, false, false, false, false, false, false, false, false, false, false, false, false, false, false, false, false, false, false, false, false, false, false, false, false, false, false, false, false, false, false, false, false, false, false, false, false, false, false, false, false, false, false, false, false, false, false, false, false, false, false, false, false, false, false, false, false, false, false, false, false, false, false, false, false, false, false, false, false, false, false, false, false, false, false, false, false, false, false, false, false, false, false, false, false, false, false, false, false, false, false, false, false, false, false, false, false, false, false, false, false, false, false, false, false, false, false, false, false, false, false, false, false, false, false]"
      - "decl f27: <33>"
      - "  retn []"
      - "decl f28: <34>"
      - "  retn [0, 0, 0, 0, 0, 0, 0, 0, 0, 0, 0, 0, 0, 0, 0, 0, 0, 0, 0, 0, 0, 0, 0, 0, 0, 0, 0, 0, 0, 0, 0, 0]"
      - "decl f29: <35>"
      - "  retn []"
      - "decl f30: <36>"
      - "  retn [false, false, false, false, false, false, false, false, false, false, false, false, false, false, false, false, false, false, false, false, false, false, false, false, false, false, false, false, false, false, false, false, false, false, false, false, false, false, false, false, false, false, false, false, false, false, false, false, false, false, false, false, false, false, false, false, false, false, false, false, false, false, false, false, false, false, false, false, false, false, false, false, false, false, false, false, false, false, false, false, false, false, false, false, false, false, false, false, false, false, false, false, false, false, false, false, false, false, false, false, false, false, false, false, false, false, false, false, false, false, false, false, false, false, false, false, false, false, false, false, false, false, false, false, false, false, false, false, false, false, false, false, false, false, false, false, false, false, false, false, false, false, false, false, false, false, false, false, false, false, false, false, false, false, false, false, false, false, false, false, false, false, false, false, false, false, false, false, false, false, false, false, false, false, false, false, false, false, false, false, false, false, false, false, false, false, false, false, false, false, false, false, false, false, false, false, false, false, false, false, false, false, false, false, false, false, false, false, false, false, false, false, false, false, false, false, false, false, false, false, false, false, false, false, false, false, false, false, false, false, false, false, false, false, false, false, false, false, false, false, false, false, false, false, false, false, false, false, false, false, false, false, false]"
      - "decl f31: <37>"
      - "  retn []"
      - "decl f32: <38>"
      - "  retn [0, 0, 0, 0, 0, 0, 0, 0, 0, 0, 0, 0, 0, 0, 0, 0, 0, 0, 0, 0, 0, 0, 0, 0, 0, 0, 0, 0, 0, 0, 0, 0]"
      - "decl f33: <39>"
      - "  retn []"
      - "decl f34: <40>"
      - "  retn [false, false, false, false, false, false, false, false, false, false, false, false, false, false, false, false, false, false, false, false, false, false, false, false, false, false, false, false, false, false, false, false, false, false, false, false, false, false, false, false, false, false, false, false, false, false, false, false, false, false, false, false, false, false, false, false, false, false, false, false, false, false, false, false, false, false, false, false, false, false, false, false, false, false, false, false, false, false, false, false, false, false, false, false, false, false, false, false, false, false, false, false, false, false, false, false, false, false, false, false, false, false, false, false, false, false, false, false, false, false, false, false, false, false, false, false, false, false, false, false, false, false, false, false, false, false, false, false, false, false, false, false, false, false, false, false, false, false, false, false, false, false, false, false, false, false, false, false, false, false, false, false, false, false, false, false, false, false, false, false, false, false, false, false, false, false, false, false, false, false, false, false, false, false, false, false, false, false, false, false, false, false, false, false, false, false, false, false, false, false, false, false, false, false, false, false, false, false, false, false, false, false, false, false, false, false, false, false, false, false, false, false, false, false, false, false, false, false, false, false, false, false, false, false, false, false, false, false, false, false, false, false, false, false, false, false, false, false, false, false, false, false, false, false, false, false, false, false, false, false, false, false, false, false, false, false, false, false, false, false, false, false, false, false, false, false, false, false, false, false, false, false, false, false, false, false, false, false, false, false, false, false, false, false, false, false, false, false, false, false, false, false, false, false, false, false, false, false, false, false, false, false, false, false, false, false, false, false, false, false, false, false, false, false, false, false, false, false, false, false, false, false, false, false, false, false, false, false, false, false, false, false, false, false, false, false, false, false, false, false, false, false, false, false, false, false, false, false, false, false, false, false, false, false, false, false, false, false, false, false, false, false, false, false, false, false, false, false, false, false, false, false, false, false, false, false, false, false, false, false, false, false, false, false, false, false, false, false, false, false, false, false, false, false, false, false, false, false, false, false, false, false, false, false, false, false, false, false, false, false, false, false, false, false, false, false, false, false, false, false, false, false, false, false, false, false, false, false, false, false, false, false, false, false, false, false, false, false, false, false, false, false, false, false, false, false, false, false, false, false, false, false, false, false, false, false, false, false, false, false, false, false, false, false, false, false, false, false, false, false, false, false, false, false, false, false, false, false, false, false, false, false, false, false, false, false, false, false, false, false, false, false, false, false, false, false, false, false, false, false, false, false, false, false, false, false]"
      - "decl f35: <41>"
      - "  retn []group"
      - "decl f36: <42>"
      - "  retn [0, 0, 0, 0, 0, 0, 0, 0, 0, 0, 0, 0, 0, 0, 0, 0, 0, 0, 0, 0, 0, 0, 0, 0, 0, 0, 0, 0, 0, 0, 0, 0, 0, 0, 0, 0, 0, 0, 0, 0, 0, 0, 0, 0, 0, 0, 0, 0, 0, 0, 0, 0, 0, 0, 0, 0, 0, 0, 0, 0, 0, 0, 0, 0]"
      - "decl f37: <43>"
      - "  retn []group"
      - "decl f38: <44>"
      - "  retn [false, false, false, false, false, false, false, false, false, false, false, false, false, false, false, false, false, false, false, false, false, false, false, false, false, false, false, false, false, false, false, false, false, false, false, false, false, false, false, false, false, false, false, false, false, false, false, false, false, false, false, false, false, false, false, false, false, false, false, false, false, false, false, false, false, false, false, false, false, false, false, false, false, false, false, false, false, false, false, false, false, false, false, false, false, false, false, false, false, false, false, false, false, false, false, false, false, false, false, false, false, false, false, false, false, false, false, false, false, false, false, false, false, false, false, false, false, false, false, false, false, false, false, false, false, false, false, false, false, false, false, false, false, false, false, false, false, false, false, false, false, false, false, false, false, false, false, false, false, false, false, false, false, false, false, false, false, false, false, false, false, false, false, false, false, false, false, false, false, false, false, false, false, false, false, false, false, false, false, false, false, false, false, false, false, false, false, false, false, false, false, false, false, false, false, false, false, false, false, false, false, false, false, false, false, false, false, false, false, false, false, false, false, false, false, false, false, false, false, false, false, false, false, false, false, false, false, false, false, false, false, false, false, false, false, false, false, false, false, false, false, false, false, false, false, false, false, false, false, false, false, false, false, false, false, false, false, false, false, false, false, false, false, false, false, false, false, false, false, false, false, false, false, false, false, false, false, false, false, false, false, false, false, false, false, false, false, false, false, false, false, false, false, false, false, false, false, false, false, false, false, false, false, false, false, false, false, false, false, false, false, false, false, false, false, false, false, false, false, false, false, false, false, false, false, false, false, false, false, false, false, false, false, false, false, false, false, false, false, false, false, false, false, false, false, false, false, false, false, false, false, false, false, false, false, false, false, false, false, false, false, false, false, false, false, false, false, false, false, false, false, false, false, false, false, false, false, false, false, false, false, false, false, false, false, false, false, false, false, false, false, false, false, false, false, false, false, false, false, false, false, false, false, false, false, false, false, false, false, false, false, false, false, false, false, false, false, false, false, false, false, false, false, false, false, false, false, false, false, false, false, false, false, false, false, false, false, false, false, false, false, false, false, false, false, false, false, false, false, false, false, false, false, false, false, false, false, false, false, false, false, false, false, false, false, false, false, false, false, false, false, false, false, false, false, false, false, false, false, false, false, false, false, false, false, false, false, false, false, false, false, false, false, false, false, false, false, false, false, false, false, false, false, false, false, false]"
      - "decl f39: <45>"
      - "  retn []group"
      - "decl f40: <46>"
      - "  retn [0, 0, 0, 0, 0, 0, 0, 0, 0, 0, 0, 0, 0, 0, 0, 0, 0, 0, 0, 0, 0, 0, 0, 0, 0, 0, 0, 0, 0, 0, 0, 0, 0, 0, 0, 0, 0, 0, 0, 0, 0, 0, 0, 0, 0, 0, 0, 0, 0, 0, 0, 0, 0, 0, 0, 0, 0, 0, 0, 0, 0, 0, 0, 0]"
      - "decl f41: <47>"
      - "  retn []group"
      - "decl f42: <48>"
      - "  retn [false, false, false, false, false, false, false, false]"
      - "decl f43: <49>"
      - "  retn 0"
      - "decl f44: <50>"
      - "  retn [0]"
      - "decl f45: <51>"
      - "  retn 0"
      - "decl f46: <52>"
      - "  retn [false, false, false, false, false, false, false, false]"
      - "decl f47: <53>"
      - "  retn 0"
      - "decl f48: <54>"
      - "  retn [0]"
      - "decl f49: <55>"
      - "  retn 0"
      - "decl f50: <56>"
      - "  retn [false, false, false, false, false, false, false, false, false, false, false, false, false, false, false, false]"
      - "decl f51: <57>"
      - "  retn 0"
      - "decl f52: <58>"
      - "  retn [0, 0]"
      - "decl f53: <59>"
      - "  retn 0"
      - "decl f54: <60>"
      - "  retn [false, false, false, false, false, false, false, false, false, false, false, false, false, false, false, false]"
      - "decl f55: <61>"
      - "  retn 0"
      - "decl f56: <62>"
      - "  retn [0, 0]"
      - "decl f57: <63>"
      - "  retn 0"
      - "decl f58: <64>"
      - "  retn [false, false, false, false, false, false, false, false, false, false, false, false, false, false, false, false, false, false, false, false, false, false, false, false, false, false, false, false, false, false, false, false]"
      - "decl f59: <65>"
      - "  retn 0"
      - "decl f60: <66>"
      - "  retn [0, 0, 0, 0]"
      - "decl f61: <67>"
      - "  retn 0"
      - "decl f62: <68>"
      - "  retn [false, false, false, false, false, false, false, false, false, false, false, false, false, false, false, false, false, false, false, false, false, false, false, false, false, false, false, false, false, false, false, false]"
      - "decl f63: <69>"
      - "  retn 0"
      - "decl f64: <70>"
      - "  retn [0, 0, 0, 0]"
      - "decl f65: <71>"
      - "  retn 0"
      - "decl f66: <72>"
      - "  retn [false, false, false, false, false, false, false, false, false, false, false, false, false, false, false, false, false, false, false, false, false, false, false, false, false, false, false, false, false, false, false, false, false, false, false, false, false, false, false, false, false, false, false, false, false, false, false, false, false, false, false, false, false, false, false, false, false, false, false, false, false, false, false, false]"
      - "decl f67: <73>"
      - "  retn 0"
      - "decl f68: <74>"
      - "  retn [0, 0, 0, 0, 0, 0, 0, 0]"
      - "decl f69: <75>"
      - "  retn 0"
      - "decl f70: <76>"
      - "  retn [false, false, false, false, false, false, false, false, false, false, false, false, false, false, false, false, false, false, false, false, false, false, false, false, false, false, false, false, false, false, false, false, false, false, false, false, false, false, false, false, false, false, false, false, false, false, false, false, false, false, false, false, false, false, false, false, false, false, false, false, false, false, false, false]"
      - "decl f71: <77>"
      - "  retn 0"
      - "decl f72: <78>"
      - "  retn [0, 0, 0, 0, 0, 0, 0, 0]"
      - "decl f73: <79>"
      - "  retn 0"
      - "decl f74: <80>"
      - "  retn [false, false, false, false, false, false, false, false, false, false, false, false, false, false, false, false, false, false, false, false, false, false, false, false, false, false, false, false, false, false, false, false, false, false, false, false, false, false, false, false, false, false, false, false, false, false, false, false, false, false, false, false, false, false, false, false, false, false, false, false, false, false, false, false, false, false, false, false, false, false, false, false, false, false, false, false, false, false, false, false, false, false, false, false, false, false, false, false, false, false, false, false, false, false, false, false, false, false, false, false, false, false, false, false, false, false, false, false, false, false, false, false, false, false, false, false, false, false, false, false, false, false, false, false, false, false, false, false]"
      - "decl f75: <81>"
      - "  retn 0"
      - "decl f76: <82>"
      - "  retn [0, 0, 0, 0, 0, 0, 0, 0, 0, 0, 0, 0, 0, 0, 0, 0]"
      - "decl f77: <83>"
      - "  retn 0"
      - "decl f78: <84>"
      - "  retn [false, false, false, false, false, false, false, false, false, false, false, false, false, false, false, false, false, false, false, false, false, false, false, false, false, false, false, false, false, false, false, false, false, false, false, false, false, false, false, false, false, false, false, false, false, false, false, false, false, false, false, false, false, false, false, false, false, false, false, false, false, false, false, false, false, false, false, false, false, false, false, false, false, false, false, false, false, false, false, false, false, false, false, false, false, false, false, false, false, false, false, false, false, false, false, false, false, false, false, false, false, false, false, false, false, false, false, false, false, false, false, false, false, false, false, false, false, false, false, false, false, false, false, false, false, false, false, false]"
      - "decl f79: <85>"
      - "  retn 0"
      - "decl f80: <86>"
      - "  retn [0, 0, 0, 0, 0, 0, 0, 0, 0, 0, 0, 0, 0, 0, 0, 0]"
      - "decl f81: <87>"
      - "  retn 0"
      - "decl f82: <88>"
      - "  retn [false, false, false, false, false, false, false, false]"
      - "decl f83: <89>"
      - "  retn 0"
      - "decl f84: <90>"
      - "  retn [0]"
      - "decl f85: <91>"
      - "  retn 0"
      - "decl f86: <92>"
      - "  retn [false, false, false, false, false, false, false, false]"
      - "decl f87: <93>"
      - "  retn 0"
      - "decl f88: <94>"
      - "  retn [0]"
      - "decl f89: <95>"
      - "  retn 0"
      - "decl f90: <96>"
      - "  retn [false, false, false, false, false, false, false, false, false, false, false, false, false, false, false, false]"
      - "decl f91: <97>"
      - "  retn 0"
      - "decl f92: <98>"
      - "  retn [0, 0]"
      - "decl f93: <99>"
      - "  retn 0"
      - "decl f94: <100>"
      - "  retn [false, false, false, false, false, false, false, false, false, false, false, false, false, false, false, false]"
      - "decl f95: <101>"
      - "  retn 0"
      - "decl f96: <102>"
      - "  retn [0, 0]"
      - "decl f97: <103>"
      - "  retn 0"
      - "decl f98: <104>"
      - "  retn [false, false, false, false, false, false, false, false, false, false, false, false, false, false, false, false, false, false, false, false, false, false, false, false, false, false, false, false, false, false, false, false]"
      - "decl f99: <105>"
      - "  retn 0"
      - "decl f100: <106>"
      - "  retn [0, 0, 0, 0]"
      - "decl f101: <107>"
      - "  retn 0"
      - "decl f102: <108>"
      - "  retn [false, false, false, false, false, false, false, false, false, false, false, false, false, false, false, false, false, false, false, false, false, false, false, false, false, false, false, false, false, false, false, false]"
      - "decl f103: <109>"
      - "  retn 0"
      - "decl f104: <110>"
      - "  retn [0, 0, 0, 0]"
      - "decl f105: <111>"
      - "  retn 0"
      - "decl f106: <112>"
      - "  retn [false, false, false, false, false, false, false, false, false, false, false, false, false, false, false, false, false, false, false, false, false, false, false, false, false, false, false, false, false, false, false, false, false, false, false, false, false, false, false, false, false, false, false, false, false, false, false, false, false, false, false, false, false, false, false, false, false, false, false, false, false, false, false, false]"
      - "decl f107: <113>"
      - "  retn 0"
      - "decl f108: <114>"
      - "  retn [0, 0, 0, 0, 0, 0, 0, 0]"
      - "decl f109: <115>"
      - "  retn 0"
      - "decl f110: <116>"
      - "  retn [false, false, false, false, false, false, false, false, false, false, false, false, false, false, false, false, false, false, false, false, false, false, false, false, false, false, false, false, false, false, false, false, false, false, false, false, false, false, false, false, false, false, false, false, false, false, false, false, false, false, false, false, false, false, false, false, false, false, false, false, false, false, false, false]"
      - "decl f111: <117>"
      - "  retn 0"
      - "decl f112: <118>"
      - "  retn [0, 0, 0, 0, 0, 0, 0, 0]"
      - "decl f113: <119>"
      - "  retn 0"
      - "decl f114: <120>"
      - "  retn [false, false, false, false, false, false, false, false, false, false, false, false, false, false, false, false, false, false, false, false, false, false, false, false, false, false, false, false, false, false, false, false, false, false, false, false, false, false, false, false, false, false, false, false, false, false, false, false, false, false, false, false, false, false, false, false, false, false, false, false, false, false, false, false, false, false, false, false, false, false, false, false, false, false, false, false, false, false, false, false, false, false, false, false, false, false, false, false, false, false, false, false, false, false, false, false, false, false, false, false, false, false, false, false, false, false, false, false, false, false, false, false, false, false, false, false, false, false, false, false, false, false, false, false, false, false, false, false]"
      - "decl f115: <121>"
      - "  retn 0"
      - "decl f116: <122>"
      - "  retn [0, 0, 0, 0, 0, 0, 0, 0, 0, 0, 0, 0, 0, 0, 0, 0]"
      - "decl f117: <123>"
      - "  retn 0"
      - "decl f118: <124>"
      - "  retn [false, false, false, false, false, false, false, false, false, false, false, false, false, false, false, false, false, false, false, false, false, false, false, false, false, false, false, false, false, false, false, false, false, false, false, false, false, false, false, false, false, false, false, false, false, false, false, false, false, false, false, false, false, false, false, false, false, false, false, false, false, false, false, false, false, false, false, false, false, false, false, false, false, false, false, false, false, false, false, false, false, false, false, false, false, false, false, false, false, false, false, false, false, false, false, false, false, false, false, false, false, false, false, false, false, false, false, false, false, false, false, false, false, false, false, false, false, false, false, false, false, false, false, false, false, false, false, false]"
      - "decl f119: <125>"
      - "  retn 0"
      - "decl f120: <126>"
      - "  retn [0, 0, 0, 0, 0, 0, 0, 0, 0, 0, 0, 0, 0, 0, 0, 0]"
      - "decl f121: <127>"
      - "  retn 0"
      - ""
    output:
      - input_file: i128.in
        output:
          registers:
            r0:
              type: bool
              value: "true"
<<<<<<< HEAD
    initial_ast: 68db1b9e9a1762f5246fe235ea985d522f5402899622dc04b5a17273479c05ab
    imports_resolved_ast: 5c954a29d0f4df5938c3c3cb4bd9f518970c74f3292df6410712b01a1b595d85
    canonicalized_ast: 5c954a29d0f4df5938c3c3cb4bd9f518970c74f3292df6410712b01a1b595d85
    type_inferenced_ast: 4e09a827ed433e8b2de7c157f7f98749f2907b530639467cb7a7fdcfd4509da0
=======
    initial_ast: 9cfc407f0d334903c59ecfe2c1aea057585489af9b4ebf4bcc1c8a00bb9acdef
    imports_resolved_ast: 8093cffef9eb2dd80e636d3be7285cc68e6a8cf04aba95a8adae3ffa14285bee
    canonicalized_ast: 8093cffef9eb2dd80e636d3be7285cc68e6a8cf04aba95a8adae3ffa14285bee
    type_inferenced_ast: b698bab9b70f2a32c2eae5ca606553f7c161d2abd3c95ebb16841738df4a0ee9
>>>>>>> 03f78d56
<|MERGE_RESOLUTION|>--- conflicted
+++ resolved
@@ -265,14 +265,7 @@
             r0:
               type: bool
               value: "true"
-<<<<<<< HEAD
-    initial_ast: 68db1b9e9a1762f5246fe235ea985d522f5402899622dc04b5a17273479c05ab
-    imports_resolved_ast: 5c954a29d0f4df5938c3c3cb4bd9f518970c74f3292df6410712b01a1b595d85
-    canonicalized_ast: 5c954a29d0f4df5938c3c3cb4bd9f518970c74f3292df6410712b01a1b595d85
-    type_inferenced_ast: 4e09a827ed433e8b2de7c157f7f98749f2907b530639467cb7a7fdcfd4509da0
-=======
-    initial_ast: 9cfc407f0d334903c59ecfe2c1aea057585489af9b4ebf4bcc1c8a00bb9acdef
-    imports_resolved_ast: 8093cffef9eb2dd80e636d3be7285cc68e6a8cf04aba95a8adae3ffa14285bee
-    canonicalized_ast: 8093cffef9eb2dd80e636d3be7285cc68e6a8cf04aba95a8adae3ffa14285bee
-    type_inferenced_ast: b698bab9b70f2a32c2eae5ca606553f7c161d2abd3c95ebb16841738df4a0ee9
->>>>>>> 03f78d56
+    initial_ast: 8be0c4825c30b804feccf7dfc4fdedd38f4c30240f74162112d153189429bf1a
+    imports_resolved_ast: 8da017edd947c9f540fc137082e0f0edc447b50b641a45d3d01276a219733f7d
+    canonicalized_ast: 8da017edd947c9f540fc137082e0f0edc447b50b641a45d3d01276a219733f7d
+    type_inferenced_ast: 87be36ce14ee284f0bb3eaef75d2ec3754070e1ee9329a78d12dc238849cc9f5
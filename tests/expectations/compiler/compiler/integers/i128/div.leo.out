--- conflicted
+++ resolved
@@ -4,18 +4,11 @@
 outputs:
   - circuit:
       num_public_variables: 0
-      num_private_variables: 264821
-      num_constraints: 330869
-      at: 667de6434fb9c8c99f4805993ac18f0065e8d8133147ea33ad0ede3ae6e86903
-      bt: f8f67d095538f76ab156cab6cea435d9f7ddbe2df84526d549d7c921aa6ae778
-      ct: 92967c3133a762eff80408fadbe1b3c567996cd304b1eb8456155000b9c9d11c
-    ir:
-      - "decl f0: <0>"
-      - "  store &v1, ((v0), (), (), ())"
-      - "  div &v5, v2, v3"
-      - "  eq &v6, v5, v4"
-      - "  retn v6"
-      - ""
+      num_private_variables: 264820
+      num_constraints: 330868
+      at: 90e89968758ed4552073b4217621741d7471a683f004aff63679ee176690ebb4
+      bt: a83224709a5d2ea9ba982fd81f35188e299590ab7ce201773857c54a39b27d93
+      ct: 26d5f56acb9effc130128af10b00b426d2396e7d8962636268b3dd08ba8df5e3
     output:
       - input_file: i128.in
         output:
@@ -23,14 +16,7 @@
             r0:
               type: bool
               value: "true"
-<<<<<<< HEAD
-    initial_ast: 2a06afdef0a48e0ac000090c60d75d357d47b625afe3af7588ff6f5c9507ec81
-    imports_resolved_ast: 2a06afdef0a48e0ac000090c60d75d357d47b625afe3af7588ff6f5c9507ec81
-    canonicalized_ast: 2a06afdef0a48e0ac000090c60d75d357d47b625afe3af7588ff6f5c9507ec81
-    type_inferenced_ast: 8eadc07de87469af16d8aed93c0d5236264aa40ba03ff56f276b2ecd0feee805
-=======
     initial_ast: 9b5ecfc8daa3ee55e1e24a6f6e19f5a6f5c4725efabf7074bc22657f7ad89b26
     imports_resolved_ast: e06f64add69491cac215b7a49b1cc0f1859638c1f854328ccc6f81829f047c1a
     canonicalized_ast: e06f64add69491cac215b7a49b1cc0f1859638c1f854328ccc6f81829f047c1a
-    type_inferenced_ast: c7c736a5816a7f2f3659e97af7e3cb001bc66375c61c8e5ba0b364b817ad2058
->>>>>>> 0e96bf8d
+    type_inferenced_ast: c7c736a5816a7f2f3659e97af7e3cb001bc66375c61c8e5ba0b364b817ad2058
--- conflicted
+++ resolved
@@ -4,18 +4,11 @@
 outputs:
   - circuit:
       num_public_variables: 0
-      num_private_variables: 58
-      num_constraints: 58
-      at: e8182c2323c206897ac38d11511879d8ebc9239b25811b95a3e52aef8b1c6a8f
-      bt: 0a2e97c7d5440c23fbaacae9cd4b5280527d0db0c58e0bc360102f7c1629df48
-      ct: 01bde22d4fb741f6f8503007d771bd8b644fa36dbe2a667827e6766a2b461546
-    ir:
-      - "decl f0: <0>"
-      - "  store &v1, ((v0), (), (), ())"
-      - "  lt &v5, v2, v3"
-      - "  eq &v6, v5, v4"
-      - "  retn v6"
-      - ""
+      num_private_variables: 57
+      num_constraints: 57
+      at: b93e8bf8fef6bb33a2552fc46f20f842010f187164d846f84b2a8618628c59a9
+      bt: 2edb58dffc1fb55bd54dd589b8fb4cf15292f14cc2e9d478bb372b57c958ead9
+      ct: 5a4c4f077603c1f7c4b31cf17fee281ab3cb7d2a9571be40a2f3a88577759477
     output:
       - input_file: i8_l.in
         output:
@@ -29,14 +22,7 @@
             r0:
               type: bool
               value: "true"
-<<<<<<< HEAD
-    initial_ast: 0a4f730353efad4b7ab24c771275fe4622c4c4f30a87a9982e678fd318a98a43
-    imports_resolved_ast: 0a4f730353efad4b7ab24c771275fe4622c4c4f30a87a9982e678fd318a98a43
-    canonicalized_ast: 0a4f730353efad4b7ab24c771275fe4622c4c4f30a87a9982e678fd318a98a43
-    type_inferenced_ast: 0e570e3aca47ab29f02b4db992cc748d544aa0131efea069d5fe796698722888
-=======
     initial_ast: df68f7c978cd30eff24891875fe147f6e24ce56b328d7207814ddeb5ada6bf13
     imports_resolved_ast: 86228f42194074809ce3dbb0b32c8f5db7b32a59a3efffa755f9b30e784b026a
     canonicalized_ast: 86228f42194074809ce3dbb0b32c8f5db7b32a59a3efffa755f9b30e784b026a
-    type_inferenced_ast: 2a5c0f7fc12f4b6403947d595071f848a96907c1104207665dc8a3ed12b66c3f
->>>>>>> 0e96bf8d
+    type_inferenced_ast: 2a5c0f7fc12f4b6403947d595071f848a96907c1104207665dc8a3ed12b66c3f
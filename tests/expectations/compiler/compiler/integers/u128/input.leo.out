--- conflicted
+++ resolved
@@ -262,14 +262,7 @@
             r0:
               type: bool
               value: "true"
-<<<<<<< HEAD
-    initial_ast: 48caf073fa73fcaacdff10982464737442ffe4f39be5847292aad060ca38853f
-    imports_resolved_ast: f7f46fe917ab148b2bfada857632603028a2a8eb457872b24e96ebe750408261
-    canonicalized_ast: f7f46fe917ab148b2bfada857632603028a2a8eb457872b24e96ebe750408261
-    type_inferenced_ast: a9dda7d0126394c7a38651f1748ac2f6b14a1d3bd2aec101600d862415bab0ef
-=======
-    initial_ast: f827975f17c59d3426913b598ad4f0f24f011f80563dc978b2e9367324065870
-    imports_resolved_ast: 0079534e7782f922ed9eba77c835e55e9b9ce2c156eacb8960ec805a82993daa
-    canonicalized_ast: 0079534e7782f922ed9eba77c835e55e9b9ce2c156eacb8960ec805a82993daa
-    type_inferenced_ast: c10fa2e8b39d585a0a98dfdd18c9452e1eccedec6830bc09f8cb62f5f5a47b78
->>>>>>> d621ee72
+    initial_ast: 4b755d46d9f4b19bc7a5c6f1f282d893cac827469b88a282ef0c13a5f6c19abb
+    imports_resolved_ast: 29ad4dc0460849b8689852818ab443944b2a0a282a356ea02a408f6c0e439e4a
+    canonicalized_ast: 29ad4dc0460849b8689852818ab443944b2a0a282a356ea02a408f6c0e439e4a
+    type_inferenced_ast: 0f3599d96bcba11ef2046729d6518fd0bbc18e83121943c5791eb4291ee91af8
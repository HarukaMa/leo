--- conflicted
+++ resolved
@@ -23,13 +23,7 @@
               type: bool
               value: "true"
     initial_ast: 1b1a3c32b1cfee9749aea48c743914359bf3dd7698f320a3286c9b9297a7538e
-<<<<<<< HEAD
+    ir: 45229f8d847a81860594f88cc4b00ace1e1c0d95e2d43ea821c6b429050501eb
     imports_resolved_ast: 6bd75e44ebd7c08fa1ecbca2b4572e55f32d2471678990d6d9bb614276396d10
     canonicalized_ast: 6bd75e44ebd7c08fa1ecbca2b4572e55f32d2471678990d6d9bb614276396d10
-    type_inferenced_ast: 03b466e4221d2505ce162d3b573aa1b47ae654f99f3dc96a3a8d6ee902048bf9
-=======
-    ir: 45229f8d847a81860594f88cc4b00ace1e1c0d95e2d43ea821c6b429050501eb
-    imports_resolved_ast: 029e5ce556ea49c5ac64b6e4b0a931b46ab698f22c152ea8f00baca477b05117
-    canonicalized_ast: 029e5ce556ea49c5ac64b6e4b0a931b46ab698f22c152ea8f00baca477b05117
-    type_inferenced_ast: f74ef74a7da68b705d8068f432cb64db205ed0bf4713a6e97735c4c597bd2776
->>>>>>> 3626fbdb
+    type_inferenced_ast: 03b466e4221d2505ce162d3b573aa1b47ae654f99f3dc96a3a8d6ee902048bf9
--- conflicted
+++ resolved
@@ -4,18 +4,11 @@
 outputs:
   - circuit:
       num_public_variables: 0
-      num_private_variables: 770
-      num_constraints: 771
-      at: b90444d2fdcf24f8052265a3475d8fb2d986cc52bdbe249d02a3f6435fee3b3c
-      bt: 7903c7c5021d571c68eee29226721c3a1db140c5137d107ee5b761a9555f1270
-      ct: c25daf3d2bdf08729b00a42bfbf9d539d9a25e05cf2c30aa812eb697163bdf24
-    ir:
-      - "decl f0: <0>"
-      - "  store &v1, ((v0), (), (), ())"
-      - "  add &v5, v2, v3"
-      - "  eq &v6, v5, v4"
-      - "  retn v6"
-      - ""
+      num_private_variables: 769
+      num_constraints: 770
+      at: 46a7cb5b4abbe0c2a583d206d68549c1d2dacbc295a7e98ab603b1e589a748ed
+      bt: 3bd68a594ade714a6dce154fa8fe1b206c3339d591863157d5d4a30e82be8c38
+      ct: ee4814a6df109d34265d062047ac22141174bab478caf254c5623f917c5d7a66
     output:
       - input_file: u128.in
         output:
@@ -23,14 +16,7 @@
             r0:
               type: bool
               value: "true"
-<<<<<<< HEAD
-    initial_ast: acb8d51f66f77196d6de60246552927344acbcda15ad14dedadfc5794ed66af3
-    imports_resolved_ast: acb8d51f66f77196d6de60246552927344acbcda15ad14dedadfc5794ed66af3
-    canonicalized_ast: acb8d51f66f77196d6de60246552927344acbcda15ad14dedadfc5794ed66af3
-    type_inferenced_ast: 1adebff21b18e2054a60e2c6f857fba7a35c2e83764ca9c3354f0b4f5b1f3c29
-=======
     initial_ast: ba86672003228d42172ddb6064b6c18793cd2b10368476457a5765d72da968bb
     imports_resolved_ast: 946a6ef0432999154ec4fc39e85e8733c0962fbfbb8458a8e21e4ded8c8f1920
     canonicalized_ast: 946a6ef0432999154ec4fc39e85e8733c0962fbfbb8458a8e21e4ded8c8f1920
-    type_inferenced_ast: 52a096d33fde918f8e4a59fdbfc6f55cee6880ba3a505be0f5945c815ed5578d
->>>>>>> 0e96bf8d
+    type_inferenced_ast: 52a096d33fde918f8e4a59fdbfc6f55cee6880ba3a505be0f5945c815ed5578d
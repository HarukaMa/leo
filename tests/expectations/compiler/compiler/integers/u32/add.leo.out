---
namespace: Compile
expectation: Pass
outputs:
  - circuit:
      num_public_variables: 0
      num_private_variables: 193
      num_constraints: 194
      at: 844cb01c7d61d2f43a13c2fed6d5c97927ad83d77b7b1380e99129a1d9f4ad03
      bt: cfa9c32dfc7dea263fceeda5e6dc318760783ab24ffdf8ba7c3430def8e491a9
      ct: a3db45fde744975780c2c83de66a4762bfc8aaa090270c90457e6714cb6db9d5
    ir:
      - "decl f0: <0>"
      - "  store &v1, ((v0), (), (), ())"
      - "  add &v5, v2, v3"
      - "  eq &v6, v5, v4"
      - "  retn v6"
      - ""
    output:
      - input_file: u32.in
        output:
          registers:
            r0:
              type: bool
              value: "true"
<<<<<<< HEAD
    initial_ast: b0aa0f7d860a646f90deb7b8ceff8da4cda40ed6a36b3b4d7028d60d1144790a
    imports_resolved_ast: b0aa0f7d860a646f90deb7b8ceff8da4cda40ed6a36b3b4d7028d60d1144790a
    canonicalized_ast: b0aa0f7d860a646f90deb7b8ceff8da4cda40ed6a36b3b4d7028d60d1144790a
    type_inferenced_ast: b75fc618bc36f483d0c8ae483d28752205fa7139aad68784dd39af8deb6ef516
=======
    initial_ast: 3ca20068a4f2cc3ce017686240c82a7320f94700e9068448d7bbcaa6c8d11afd
    imports_resolved_ast: c4b1f62a56deb3d1be76e79f0261394d0107ffcb5370243f7ffc2d797d0571cc
    canonicalized_ast: c4b1f62a56deb3d1be76e79f0261394d0107ffcb5370243f7ffc2d797d0571cc
    type_inferenced_ast: 06e4de5dd68cd7468b9f10a5cb01cc44c0bc012fa6d4d0bca21a71e308567422
>>>>>>> 0e96bf8d
<|MERGE_RESOLUTION|>--- conflicted
+++ resolved
@@ -4,18 +4,11 @@
 outputs:
   - circuit:
       num_public_variables: 0
-      num_private_variables: 193
-      num_constraints: 194
-      at: 844cb01c7d61d2f43a13c2fed6d5c97927ad83d77b7b1380e99129a1d9f4ad03
-      bt: cfa9c32dfc7dea263fceeda5e6dc318760783ab24ffdf8ba7c3430def8e491a9
-      ct: a3db45fde744975780c2c83de66a4762bfc8aaa090270c90457e6714cb6db9d5
-    ir:
-      - "decl f0: <0>"
-      - "  store &v1, ((v0), (), (), ())"
-      - "  add &v5, v2, v3"
-      - "  eq &v6, v5, v4"
-      - "  retn v6"
-      - ""
+      num_private_variables: 192
+      num_constraints: 193
+      at: 6cb7221b25d9868ec3dfc97292d22e7b9b7e7571ffd39a14523c2dcd6ee63c60
+      bt: db97ec2b7f2b40889263b26fc6f01de19f78a4b007371ad2f54869e9a31d21db
+      ct: 2773a172ee849b2e45b68f0c367651fc5a0715e9415d2d97601d41e540d713d0
     output:
       - input_file: u32.in
         output:
@@ -23,14 +16,7 @@
             r0:
               type: bool
               value: "true"
-<<<<<<< HEAD
-    initial_ast: b0aa0f7d860a646f90deb7b8ceff8da4cda40ed6a36b3b4d7028d60d1144790a
-    imports_resolved_ast: b0aa0f7d860a646f90deb7b8ceff8da4cda40ed6a36b3b4d7028d60d1144790a
-    canonicalized_ast: b0aa0f7d860a646f90deb7b8ceff8da4cda40ed6a36b3b4d7028d60d1144790a
-    type_inferenced_ast: b75fc618bc36f483d0c8ae483d28752205fa7139aad68784dd39af8deb6ef516
-=======
     initial_ast: 3ca20068a4f2cc3ce017686240c82a7320f94700e9068448d7bbcaa6c8d11afd
     imports_resolved_ast: c4b1f62a56deb3d1be76e79f0261394d0107ffcb5370243f7ffc2d797d0571cc
     canonicalized_ast: c4b1f62a56deb3d1be76e79f0261394d0107ffcb5370243f7ffc2d797d0571cc
-    type_inferenced_ast: 06e4de5dd68cd7468b9f10a5cb01cc44c0bc012fa6d4d0bca21a71e308567422
->>>>>>> 0e96bf8d
+    type_inferenced_ast: 06e4de5dd68cd7468b9f10a5cb01cc44c0bc012fa6d4d0bca21a71e308567422
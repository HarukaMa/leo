--- conflicted
+++ resolved
@@ -29,13 +29,7 @@
               type: bool
               value: "true"
     initial_ast: 439b094c15b1dbb650d31018e7ef73fb9689829923e218c0988ca6110e9b82cb
-<<<<<<< HEAD
+    ir: 68bde4f7efb38dbf086713a703c8404d3a78af0bc1ece5bcac3bda53bcc286cb
     imports_resolved_ast: ce324f60287f880ca841237da744748923792417507b6d6ede0f1bb08d61a2c3
     canonicalized_ast: ce324f60287f880ca841237da744748923792417507b6d6ede0f1bb08d61a2c3
-    type_inferenced_ast: 839a66361275d0382b7cb3a7b775e6496e93df5fd645db5c4e7bd03d66d02da5
-=======
-    ir: 68bde4f7efb38dbf086713a703c8404d3a78af0bc1ece5bcac3bda53bcc286cb
-    imports_resolved_ast: d4860b68f52ab687b19ec3ead18fc832a89a335dd9259b31ee10dc5253a78b36
-    canonicalized_ast: d4860b68f52ab687b19ec3ead18fc832a89a335dd9259b31ee10dc5253a78b36
-    type_inferenced_ast: d772d8e0bc1ed550e3297e98e6842f168d4ce2d245b6596626a88cd0a1d87366
->>>>>>> 3626fbdb
+    type_inferenced_ast: 839a66361275d0382b7cb3a7b775e6496e93df5fd645db5c4e7bd03d66d02da5
---
namespace: Compile
expectation: Pass
outputs:
  - circuit:
      num_public_variables: 0
      num_private_variables: 95
      num_constraints: 95
      at: 31ae2ca4cbfe6f281d98653660909ce0ff803c01eeddc8767bf012baed3fd1da
      bt: a6b94eb048a965784e02fea0528d38dd3a2e81be7268dc0d8d7f28b8260870af
      ct: 99ff67e98a64ea3be191773881a425f7157768386dc888c1ea049ec5cfdf3a50
    ir:
      - "decl f0: <0>"
      - "  store &v1, ((v0), (), (), ())"
      - "  eq &v4, v2, v3"
      - "  assert v4"
      - "  eq &v5, v2, v3"
      - "  retn v5"
      - "decl f1: <6>"
      - "  retn [false, false, false, false, false, false, false, false, false, false, false, false, false, false, false, false, false, false, false, false, false, false, false, false, false, false, false, false, false, false, false, false, false, false, false, false, false, false, false, false, false, false, false, false, false, false, false, false, false, false, false, false, false, false, false, false, false, false, false, false, false, false, false, false, false, false, false, false, false, false, false, false, false, false, false, false, false, false, false, false, false, false, false, false, false, false, false, false, false, false, false, false, false, false, false, false, false, false, false, false, false, false, false, false, false, false, false, false, false, false, false, false, false, false, false, false, false, false, false, false, false, false, false, false, false, false, false, false, false, false, false, false, false, false, false, false, false, false, false, false, false, false, false, false, false, false, false, false, false, false, false, false, false, false, false, false, false, false, false, false, false, false, false, false, false, false, false, false, false, false, false, false, false, false, false, false, false, false, false, false, false, false, false, false, false, false, false, false, false, false, false, false, false, false, false, false, false, false, false, false, false, false, false, false, false, false, false, false, false, false, false, false, false, false, false, false, false, false, false, false, false, false, false, false, false, false, false, false, false, false, false, false, false, false, false, false, false, false, false, false, false, false, false, false, false, false, false, false, false, false, false, false, false, false, false, false]"
      - "decl f2: <7>"
      - "  retn aleo1qnr4dkkvkgfqph0vzc3y6z2eu975wnpz2925ntjccd5cfqxtyu8sta57j8"
      - "decl f3: <8>"
      - "  retn [0, 0, 0, 0, 0, 0, 0, 0, 0, 0, 0, 0, 0, 0, 0, 0, 0, 0, 0, 0, 0, 0, 0, 0, 0, 0, 0, 0, 0, 0, 0, 0]"
      - "decl f4: <9>"
      - "  retn aleo1qnr4dkkvkgfqph0vzc3y6z2eu975wnpz2925ntjccd5cfqxtyu8sta57j8"
      - "decl f5: <10>"
      - "  retn [false, false, false, false, false, false, false, false, false, false, false, false, false, false, false, false, false, false, false, false, false, false, false, false, false, false, false, false, false, false, false, false, false, false, false, false, false, false, false, false, false, false, false, false, false, false, false, false, false, false, false, false, false, false, false, false, false, false, false, false, false, false, false, false, false, false, false, false, false, false, false, false, false, false, false, false, false, false, false, false, false, false, false, false, false, false, false, false, false, false, false, false, false, false, false, false, false, false, false, false, false, false, false, false, false, false, false, false, false, false, false, false, false, false, false, false, false, false, false, false, false, false, false, false, false, false, false, false, false, false, false, false, false, false, false, false, false, false, false, false, false, false, false, false, false, false, false, false, false, false, false, false, false, false, false, false, false, false, false, false, false, false, false, false, false, false, false, false, false, false, false, false, false, false, false, false, false, false, false, false, false, false, false, false, false, false, false, false, false, false, false, false, false, false, false, false, false, false, false, false, false, false, false, false, false, false, false, false, false, false, false, false, false, false, false, false, false, false, false, false, false, false, false, false, false, false, false, false, false, false, false, false, false, false, false, false, false, false, false, false, false, false, false, false, false, false, false, false, false, false, false, false, false, false, false, false]"
      - "decl f6: <11>"
      - "  retn aleo1qnr4dkkvkgfqph0vzc3y6z2eu975wnpz2925ntjccd5cfqxtyu8sta57j8"
      - "decl f7: <12>"
      - "  retn [0, 0, 0, 0, 0, 0, 0, 0, 0, 0, 0, 0, 0, 0, 0, 0, 0, 0, 0, 0, 0, 0, 0, 0, 0, 0, 0, 0, 0, 0, 0, 0]"
      - "decl f8: <13>"
      - "  retn aleo1qnr4dkkvkgfqph0vzc3y6z2eu975wnpz2925ntjccd5cfqxtyu8sta57j8"
      - "decl f9: <14>"
      - "  retn [false]"
      - "decl f10: <15>"
      - "  retn false"
      - "decl f11: <16>"
      - "  retn [0]"
      - "decl f12: <17>"
      - "  retn false"
      - "decl f13: <18>"
      - "  retn [false]"
      - "decl f14: <19>"
      - "  retn false"
      - "decl f15: <20>"
      - "  retn [0]"
      - "decl f16: <21>"
      - "  retn false"
      - "decl f17: <22>"
      - "  retn [false, false, false, false, false, false, false, false, false, false, false, false, false, false, false, false, false, false, false, false, false, false, false, false, false, false, false, false, false, false, false, false, false, false, false, false, false, false, false, false, false, false, false, false, false, false, false, false, false, false, false, false, false, false, false, false, false, false, false, false, false, false, false, false, false, false, false, false, false, false, false, false, false, false, false, false, false, false, false, false, false, false, false, false, false, false, false, false, false, false, false, false, false, false, false, false, false, false, false, false, false, false, false, false, false, false, false, false, false, false, false, false, false, false, false, false, false, false, false, false, false, false, false, false, false, false, false, false, false, false, false, false, false, false, false, false, false, false, false, false, false, false, false, false, false, false, false, false, false, false, false, false, false, false, false, false, false, false, false, false, false, false, false, false, false, false, false, false, false, false, false, false, false, false, false, false, false, false, false, false, false, false, false, false, false, false, false, false, false, false, false, false, false, false, false, false, false, false, false, false, false, false, false, false, false, false, false, false, false, false, false, false, false, false, false, false, false, false, false, false, false, false, false, false, false, false, false, false, false, false, false, false, false, false, false, false, false, false, false, false, false, false, false, false, false, false, false, false, false, false, false, false, false]"
      - "decl f18: <23>"
      - "  retn 'a'"
      - "decl f19: <24>"
      - "  retn [0, 0, 0, 0, 0, 0, 0, 0, 0, 0, 0, 0, 0, 0, 0, 0, 0, 0, 0, 0, 0, 0, 0, 0, 0, 0, 0, 0, 0, 0, 0, 0]"
      - "decl f20: <25>"
      - "  retn 'a'"
      - "decl f21: <26>"
      - "  retn [false, false, false, false, false, false, false, false, false, false, false, false, false, false, false, false, false, false, false, false, false, false, false, false, false, false, false, false, false, false, false, false, false, false, false, false, false, false, false, false, false, false, false, false, false, false, false, false, false, false, false, false, false, false, false, false, false, false, false, false, false, false, false, false, false, false, false, false, false, false, false, false, false, false, false, false, false, false, false, false, false, false, false, false, false, false, false, false, false, false, false, false, false, false, false, false, false, false, false, false, false, false, false, false, false, false, false, false, false, false, false, false, false, false, false, false, false, false, false, false, false, false, false, false, false, false, false, false, false, false, false, false, false, false, false, false, false, false, false, false, false, false, false, false, false, false, false, false, false, false, false, false, false, false, false, false, false, false, false, false, false, false, false, false, false, false, false, false, false, false, false, false, false, false, false, false, false, false, false, false, false, false, false, false, false, false, false, false, false, false, false, false, false, false, false, false, false, false, false, false, false, false, false, false, false, false, false, false, false, false, false, false, false, false, false, false, false, false, false, false, false, false, false, false, false, false, false, false, false, false, false, false, false, false, false, false, false, false, false, false, false, false, false, false, false, false, false, false, false, false, false, false, false]"
      - "decl f22: <27>"
      - "  retn 'a'"
      - "decl f23: <28>"
      - "  retn [0, 0, 0, 0, 0, 0, 0, 0, 0, 0, 0, 0, 0, 0, 0, 0, 0, 0, 0, 0, 0, 0, 0, 0, 0, 0, 0, 0, 0, 0, 0, 0]"
      - "decl f24: <29>"
      - "  retn 'a'"
      - "decl f25: <30>"
      - "  retn [false, false, false, false, false, false, false, false, false, false, false, false, false, false, false, false, false, false, false, false, false, false, false, false, false, false, false, false, false, false, false, false, false, false, false, false, false, false, false, false, false, false, false, false, false, false, false, false, false, false, false, false, false, false, false, false, false, false, false, false, false, false, false, false, false, false, false, false, false, false, false, false, false, false, false, false, false, false, false, false, false, false, false, false, false, false, false, false, false, false, false, false, false, false, false, false, false, false, false, false, false, false, false, false, false, false, false, false, false, false, false, false, false, false, false, false, false, false, false, false, false, false, false, false, false, false, false, false, false, false, false, false, false, false, false, false, false, false, false, false, false, false, false, false, false, false, false, false, false, false, false, false, false, false, false, false, false, false, false, false, false, false, false, false, false, false, false, false, false, false, false, false, false, false, false, false, false, false, false, false, false, false, false, false, false, false, false, false, false, false, false, false, false, false, false, false, false, false, false, false, false, false, false, false, false, false, false, false, false, false, false, false, false, false, false, false, false, false, false, false, false, false, false, false, false, false, false, false, false, false, false, false, false, false, false, false, false, false, false, false, false, false, false, false, false, false, false, false, false, false, false, false, false]"
      - "decl f26: <31>"
      - "  retn []"
      - "decl f27: <32>"
      - "  retn [0, 0, 0, 0, 0, 0, 0, 0, 0, 0, 0, 0, 0, 0, 0, 0, 0, 0, 0, 0, 0, 0, 0, 0, 0, 0, 0, 0, 0, 0, 0, 0]"
      - "decl f28: <33>"
      - "  retn []"
      - "decl f29: <34>"
      - "  retn [false, false, false, false, false, false, false, false, false, false, false, false, false, false, false, false, false, false, false, false, false, false, false, false, false, false, false, false, false, false, false, false, false, false, false, false, false, false, false, false, false, false, false, false, false, false, false, false, false, false, false, false, false, false, false, false, false, false, false, false, false, false, false, false, false, false, false, false, false, false, false, false, false, false, false, false, false, false, false, false, false, false, false, false, false, false, false, false, false, false, false, false, false, false, false, false, false, false, false, false, false, false, false, false, false, false, false, false, false, false, false, false, false, false, false, false, false, false, false, false, false, false, false, false, false, false, false, false, false, false, false, false, false, false, false, false, false, false, false, false, false, false, false, false, false, false, false, false, false, false, false, false, false, false, false, false, false, false, false, false, false, false, false, false, false, false, false, false, false, false, false, false, false, false, false, false, false, false, false, false, false, false, false, false, false, false, false, false, false, false, false, false, false, false, false, false, false, false, false, false, false, false, false, false, false, false, false, false, false, false, false, false, false, false, false, false, false, false, false, false, false, false, false, false, false, false, false, false, false, false, false, false, false, false, false, false, false, false, false, false, false, false, false, false, false, false, false, false, false, false, false, false, false]"
      - "decl f30: <35>"
      - "  retn []"
      - "decl f31: <36>"
      - "  retn [0, 0, 0, 0, 0, 0, 0, 0, 0, 0, 0, 0, 0, 0, 0, 0, 0, 0, 0, 0, 0, 0, 0, 0, 0, 0, 0, 0, 0, 0, 0, 0]"
      - "decl f32: <37>"
      - "  retn []"
      - "decl f33: <38>"
      - "  retn [false, false, false, false, false, false, false, false, false, false, false, false, false, false, false, false, false, false, false, false, false, false, false, false, false, false, false, false, false, false, false, false, false, false, false, false, false, false, false, false, false, false, false, false, false, false, false, false, false, false, false, false, false, false, false, false, false, false, false, false, false, false, false, false, false, false, false, false, false, false, false, false, false, false, false, false, false, false, false, false, false, false, false, false, false, false, false, false, false, false, false, false, false, false, false, false, false, false, false, false, false, false, false, false, false, false, false, false, false, false, false, false, false, false, false, false, false, false, false, false, false, false, false, false, false, false, false, false, false, false, false, false, false, false, false, false, false, false, false, false, false, false, false, false, false, false, false, false, false, false, false, false, false, false, false, false, false, false, false, false, false, false, false, false, false, false, false, false, false, false, false, false, false, false, false, false, false, false, false, false, false, false, false, false, false, false, false, false, false, false, false, false, false, false, false, false, false, false, false, false, false, false, false, false, false, false, false, false, false, false, false, false, false, false, false, false, false, false, false, false, false, false, false, false, false, false, false, false, false, false, false, false, false, false, false, false, false, false, false, false, false, false, false, false, false, false, false, false, false, false, false, false, false, false, false, false, false, false, false, false, false, false, false, false, false, false, false, false, false, false, false, false, false, false, false, false, false, false, false, false, false, false, false, false, false, false, false, false, false, false, false, false, false, false, false, false, false, false, false, false, false, false, false, false, false, false, false, false, false, false, false, false, false, false, false, false, false, false, false, false, false, false, false, false, false, false, false, false, false, false, false, false, false, false, false, false, false, false, false, false, false, false, false, false, false, false, false, false, false, false, false, false, false, false, false, false, false, false, false, false, false, false, false, false, false, false, false, false, false, false, false, false, false, false, false, false, false, false, false, false, false, false, false, false, false, false, false, false, false, false, false, false, false, false, false, false, false, false, false, false, false, false, false, false, false, false, false, false, false, false, false, false, false, false, false, false, false, false, false, false, false, false, false, false, false, false, false, false, false, false, false, false, false, false, false, false, false, false, false, false, false, false, false, false, false, false, false, false, false, false, false, false, false, false, false, false, false, false, false, false, false, false, false, false, false, false, false, false, false, false, false, false, false, false, false, false, false, false, false, false, false, false, false, false, false, false, false, false, false, false, false, false, false, false, false, false, false, false, false, false, false, false, false, false, false, false]"
      - "decl f34: <39>"
      - "  retn []group"
      - "decl f35: <40>"
      - "  retn [0, 0, 0, 0, 0, 0, 0, 0, 0, 0, 0, 0, 0, 0, 0, 0, 0, 0, 0, 0, 0, 0, 0, 0, 0, 0, 0, 0, 0, 0, 0, 0, 0, 0, 0, 0, 0, 0, 0, 0, 0, 0, 0, 0, 0, 0, 0, 0, 0, 0, 0, 0, 0, 0, 0, 0, 0, 0, 0, 0, 0, 0, 0, 0]"
      - "decl f36: <41>"
      - "  retn []group"
      - "decl f37: <42>"
      - "  retn [false, false, false, false, false, false, false, false, false, false, false, false, false, false, false, false, false, false, false, false, false, false, false, false, false, false, false, false, false, false, false, false, false, false, false, false, false, false, false, false, false, false, false, false, false, false, false, false, false, false, false, false, false, false, false, false, false, false, false, false, false, false, false, false, false, false, false, false, false, false, false, false, false, false, false, false, false, false, false, false, false, false, false, false, false, false, false, false, false, false, false, false, false, false, false, false, false, false, false, false, false, false, false, false, false, false, false, false, false, false, false, false, false, false, false, false, false, false, false, false, false, false, false, false, false, false, false, false, false, false, false, false, false, false, false, false, false, false, false, false, false, false, false, false, false, false, false, false, false, false, false, false, false, false, false, false, false, false, false, false, false, false, false, false, false, false, false, false, false, false, false, false, false, false, false, false, false, false, false, false, false, false, false, false, false, false, false, false, false, false, false, false, false, false, false, false, false, false, false, false, false, false, false, false, false, false, false, false, false, false, false, false, false, false, false, false, false, false, false, false, false, false, false, false, false, false, false, false, false, false, false, false, false, false, false, false, false, false, false, false, false, false, false, false, false, false, false, false, false, false, false, false, false, false, false, false, false, false, false, false, false, false, false, false, false, false, false, false, false, false, false, false, false, false, false, false, false, false, false, false, false, false, false, false, false, false, false, false, false, false, false, false, false, false, false, false, false, false, false, false, false, false, false, false, false, false, false, false, false, false, false, false, false, false, false, false, false, false, false, false, false, false, false, false, false, false, false, false, false, false, false, false, false, false, false, false, false, false, false, false, false, false, false, false, false, false, false, false, false, false, false, false, false, false, false, false, false, false, false, false, false, false, false, false, false, false, false, false, false, false, false, false, false, false, false, false, false, false, false, false, false, false, false, false, false, false, false, false, false, false, false, false, false, false, false, false, false, false, false, false, false, false, false, false, false, false, false, false, false, false, false, false, false, false, false, false, false, false, false, false, false, false, false, false, false, false, false, false, false, false, false, false, false, false, false, false, false, false, false, false, false, false, false, false, false, false, false, false, false, false, false, false, false, false, false, false, false, false, false, false, false, false, false, false, false, false, false, false, false, false, false, false, false, false, false, false, false, false, false, false, false, false, false, false, false, false, false, false, false, false, false, false, false, false, false, false, false, false, false, false, false, false, false, false, false, false]"
      - "decl f38: <43>"
      - "  retn []group"
      - "decl f39: <44>"
      - "  retn [0, 0, 0, 0, 0, 0, 0, 0, 0, 0, 0, 0, 0, 0, 0, 0, 0, 0, 0, 0, 0, 0, 0, 0, 0, 0, 0, 0, 0, 0, 0, 0, 0, 0, 0, 0, 0, 0, 0, 0, 0, 0, 0, 0, 0, 0, 0, 0, 0, 0, 0, 0, 0, 0, 0, 0, 0, 0, 0, 0, 0, 0, 0, 0]"
      - "decl f40: <45>"
      - "  retn []group"
      - "decl f41: <46>"
      - "  retn [false, false, false, false, false, false, false, false]"
      - "decl f42: <47>"
      - "  retn 0"
      - "decl f43: <48>"
      - "  retn [0]"
      - "decl f44: <49>"
      - "  retn 0"
      - "decl f45: <50>"
      - "  retn [false, false, false, false, false, false, false, false]"
      - "decl f46: <51>"
      - "  retn 0"
      - "decl f47: <52>"
      - "  retn [0]"
      - "decl f48: <53>"
      - "  retn 0"
      - "decl f49: <54>"
      - "  retn [false, false, false, false, false, false, false, false, false, false, false, false, false, false, false, false]"
      - "decl f50: <55>"
      - "  retn 0"
      - "decl f51: <56>"
      - "  retn [0, 0]"
      - "decl f52: <57>"
      - "  retn 0"
      - "decl f53: <58>"
      - "  retn [false, false, false, false, false, false, false, false, false, false, false, false, false, false, false, false]"
      - "decl f54: <59>"
      - "  retn 0"
      - "decl f55: <60>"
      - "  retn [0, 0]"
      - "decl f56: <61>"
      - "  retn 0"
      - "decl f57: <62>"
      - "  retn [false, false, false, false, false, false, false, false, false, false, false, false, false, false, false, false, false, false, false, false, false, false, false, false, false, false, false, false, false, false, false, false]"
      - "decl f58: <63>"
      - "  retn 0"
      - "decl f59: <64>"
      - "  retn [0, 0, 0, 0]"
      - "decl f60: <65>"
      - "  retn 0"
      - "decl f61: <66>"
      - "  retn [false, false, false, false, false, false, false, false, false, false, false, false, false, false, false, false, false, false, false, false, false, false, false, false, false, false, false, false, false, false, false, false]"
      - "decl f62: <67>"
      - "  retn 0"
      - "decl f63: <68>"
      - "  retn [0, 0, 0, 0]"
      - "decl f64: <69>"
      - "  retn 0"
      - "decl f65: <70>"
      - "  retn [false, false, false, false, false, false, false, false, false, false, false, false, false, false, false, false, false, false, false, false, false, false, false, false, false, false, false, false, false, false, false, false, false, false, false, false, false, false, false, false, false, false, false, false, false, false, false, false, false, false, false, false, false, false, false, false, false, false, false, false, false, false, false, false]"
      - "decl f66: <71>"
      - "  retn 0"
      - "decl f67: <72>"
      - "  retn [0, 0, 0, 0, 0, 0, 0, 0]"
      - "decl f68: <73>"
      - "  retn 0"
      - "decl f69: <74>"
      - "  retn [false, false, false, false, false, false, false, false, false, false, false, false, false, false, false, false, false, false, false, false, false, false, false, false, false, false, false, false, false, false, false, false, false, false, false, false, false, false, false, false, false, false, false, false, false, false, false, false, false, false, false, false, false, false, false, false, false, false, false, false, false, false, false, false]"
      - "decl f70: <75>"
      - "  retn 0"
      - "decl f71: <76>"
      - "  retn [0, 0, 0, 0, 0, 0, 0, 0]"
      - "decl f72: <77>"
      - "  retn 0"
      - "decl f73: <78>"
      - "  retn [false, false, false, false, false, false, false, false, false, false, false, false, false, false, false, false, false, false, false, false, false, false, false, false, false, false, false, false, false, false, false, false, false, false, false, false, false, false, false, false, false, false, false, false, false, false, false, false, false, false, false, false, false, false, false, false, false, false, false, false, false, false, false, false, false, false, false, false, false, false, false, false, false, false, false, false, false, false, false, false, false, false, false, false, false, false, false, false, false, false, false, false, false, false, false, false, false, false, false, false, false, false, false, false, false, false, false, false, false, false, false, false, false, false, false, false, false, false, false, false, false, false, false, false, false, false, false, false]"
      - "decl f74: <79>"
      - "  retn 0"
      - "decl f75: <80>"
      - "  retn [0, 0, 0, 0, 0, 0, 0, 0, 0, 0, 0, 0, 0, 0, 0, 0]"
      - "decl f76: <81>"
      - "  retn 0"
      - "decl f77: <82>"
      - "  retn [false, false, false, false, false, false, false, false, false, false, false, false, false, false, false, false, false, false, false, false, false, false, false, false, false, false, false, false, false, false, false, false, false, false, false, false, false, false, false, false, false, false, false, false, false, false, false, false, false, false, false, false, false, false, false, false, false, false, false, false, false, false, false, false, false, false, false, false, false, false, false, false, false, false, false, false, false, false, false, false, false, false, false, false, false, false, false, false, false, false, false, false, false, false, false, false, false, false, false, false, false, false, false, false, false, false, false, false, false, false, false, false, false, false, false, false, false, false, false, false, false, false, false, false, false, false, false, false]"
      - "decl f78: <83>"
      - "  retn 0"
      - "decl f79: <84>"
      - "  retn [0, 0, 0, 0, 0, 0, 0, 0, 0, 0, 0, 0, 0, 0, 0, 0]"
      - "decl f80: <85>"
      - "  retn 0"
      - "decl f81: <86>"
      - "  retn [false, false, false, false, false, false, false, false]"
      - "decl f82: <87>"
      - "  retn 0"
      - "decl f83: <88>"
      - "  retn [0]"
      - "decl f84: <89>"
      - "  retn 0"
      - "decl f85: <90>"
      - "  retn [false, false, false, false, false, false, false, false]"
      - "decl f86: <91>"
      - "  retn 0"
      - "decl f87: <92>"
      - "  retn [0]"
      - "decl f88: <93>"
      - "  retn 0"
      - "decl f89: <94>"
      - "  retn [false, false, false, false, false, false, false, false, false, false, false, false, false, false, false, false]"
      - "decl f90: <95>"
      - "  retn 0"
      - "decl f91: <96>"
      - "  retn [0, 0]"
      - "decl f92: <97>"
      - "  retn 0"
      - "decl f93: <98>"
      - "  retn [false, false, false, false, false, false, false, false, false, false, false, false, false, false, false, false]"
      - "decl f94: <99>"
      - "  retn 0"
      - "decl f95: <100>"
      - "  retn [0, 0]"
      - "decl f96: <101>"
      - "  retn 0"
      - "decl f97: <102>"
      - "  retn [false, false, false, false, false, false, false, false, false, false, false, false, false, false, false, false, false, false, false, false, false, false, false, false, false, false, false, false, false, false, false, false]"
      - "decl f98: <103>"
      - "  retn 0"
      - "decl f99: <104>"
      - "  retn [0, 0, 0, 0]"
      - "decl f100: <105>"
      - "  retn 0"
      - "decl f101: <106>"
      - "  retn [false, false, false, false, false, false, false, false, false, false, false, false, false, false, false, false, false, false, false, false, false, false, false, false, false, false, false, false, false, false, false, false]"
      - "decl f102: <107>"
      - "  retn 0"
      - "decl f103: <108>"
      - "  retn [0, 0, 0, 0]"
      - "decl f104: <109>"
      - "  retn 0"
      - "decl f105: <110>"
      - "  retn [false, false, false, false, false, false, false, false, false, false, false, false, false, false, false, false, false, false, false, false, false, false, false, false, false, false, false, false, false, false, false, false, false, false, false, false, false, false, false, false, false, false, false, false, false, false, false, false, false, false, false, false, false, false, false, false, false, false, false, false, false, false, false, false]"
      - "decl f106: <111>"
      - "  retn 0"
      - "decl f107: <112>"
      - "  retn [0, 0, 0, 0, 0, 0, 0, 0]"
      - "decl f108: <113>"
      - "  retn 0"
      - "decl f109: <114>"
      - "  retn [false, false, false, false, false, false, false, false, false, false, false, false, false, false, false, false, false, false, false, false, false, false, false, false, false, false, false, false, false, false, false, false, false, false, false, false, false, false, false, false, false, false, false, false, false, false, false, false, false, false, false, false, false, false, false, false, false, false, false, false, false, false, false, false]"
      - "decl f110: <115>"
      - "  retn 0"
      - "decl f111: <116>"
      - "  retn [0, 0, 0, 0, 0, 0, 0, 0]"
      - "decl f112: <117>"
      - "  retn 0"
      - "decl f113: <118>"
      - "  retn [false, false, false, false, false, false, false, false, false, false, false, false, false, false, false, false, false, false, false, false, false, false, false, false, false, false, false, false, false, false, false, false, false, false, false, false, false, false, false, false, false, false, false, false, false, false, false, false, false, false, false, false, false, false, false, false, false, false, false, false, false, false, false, false, false, false, false, false, false, false, false, false, false, false, false, false, false, false, false, false, false, false, false, false, false, false, false, false, false, false, false, false, false, false, false, false, false, false, false, false, false, false, false, false, false, false, false, false, false, false, false, false, false, false, false, false, false, false, false, false, false, false, false, false, false, false, false, false]"
      - "decl f114: <119>"
      - "  retn 0"
      - "decl f115: <120>"
      - "  retn [0, 0, 0, 0, 0, 0, 0, 0, 0, 0, 0, 0, 0, 0, 0, 0]"
      - "decl f116: <121>"
      - "  retn 0"
      - "decl f117: <122>"
      - "  retn [false, false, false, false, false, false, false, false, false, false, false, false, false, false, false, false, false, false, false, false, false, false, false, false, false, false, false, false, false, false, false, false, false, false, false, false, false, false, false, false, false, false, false, false, false, false, false, false, false, false, false, false, false, false, false, false, false, false, false, false, false, false, false, false, false, false, false, false, false, false, false, false, false, false, false, false, false, false, false, false, false, false, false, false, false, false, false, false, false, false, false, false, false, false, false, false, false, false, false, false, false, false, false, false, false, false, false, false, false, false, false, false, false, false, false, false, false, false, false, false, false, false, false, false, false, false, false, false]"
      - "decl f118: <123>"
      - "  retn 0"
      - "decl f119: <124>"
      - "  retn [0, 0, 0, 0, 0, 0, 0, 0, 0, 0, 0, 0, 0, 0, 0, 0]"
      - "decl f120: <125>"
      - "  retn 0"
      - ""
    output:
      - input_file: u16.in
        output:
          registers:
            r0:
              type: bool
              value: "true"
<<<<<<< HEAD
    initial_ast: d9706ab252e30869c1f31254d54153987322ccc82e8db733f3ab0cb47fdd11fb
    imports_resolved_ast: 5784eacc43b68bfd401e3e08b9608390342b0f83630e7d4c1794526456570920
    canonicalized_ast: 5784eacc43b68bfd401e3e08b9608390342b0f83630e7d4c1794526456570920
    type_inferenced_ast: cdf23bc90444be7260b4f4ff4fd04f94bf886abe127a5b6310000645027cc8bf
=======
    initial_ast: ecdfeed499946172f6d63b1efa58d882e8bdd7167b5aa3248c0db0fa8d7ffd8d
    imports_resolved_ast: 499b3e667e4fd9bced6440bebc307293f49e41ebd0987d31353b439cab51e17d
    canonicalized_ast: 499b3e667e4fd9bced6440bebc307293f49e41ebd0987d31353b439cab51e17d
    type_inferenced_ast: c024007e188095604d792e23d2cf7b578a2e8dcfee59fcdebdd070fd9795e376
>>>>>>> d621ee72
<|MERGE_RESOLUTION|>--- conflicted
+++ resolved
@@ -264,14 +264,7 @@
             r0:
               type: bool
               value: "true"
-<<<<<<< HEAD
-    initial_ast: d9706ab252e30869c1f31254d54153987322ccc82e8db733f3ab0cb47fdd11fb
-    imports_resolved_ast: 5784eacc43b68bfd401e3e08b9608390342b0f83630e7d4c1794526456570920
-    canonicalized_ast: 5784eacc43b68bfd401e3e08b9608390342b0f83630e7d4c1794526456570920
-    type_inferenced_ast: cdf23bc90444be7260b4f4ff4fd04f94bf886abe127a5b6310000645027cc8bf
-=======
-    initial_ast: ecdfeed499946172f6d63b1efa58d882e8bdd7167b5aa3248c0db0fa8d7ffd8d
-    imports_resolved_ast: 499b3e667e4fd9bced6440bebc307293f49e41ebd0987d31353b439cab51e17d
-    canonicalized_ast: 499b3e667e4fd9bced6440bebc307293f49e41ebd0987d31353b439cab51e17d
-    type_inferenced_ast: c024007e188095604d792e23d2cf7b578a2e8dcfee59fcdebdd070fd9795e376
->>>>>>> d621ee72
+    initial_ast: d4b371db12914745fcf71212a271492533710036d3db0afe56feeee82f37834d
+    imports_resolved_ast: 5a84997a8b444bbdbf295e226d6f3dcad4311b6f7bd7ad7245fe531ca0c7aabf
+    canonicalized_ast: 5a84997a8b444bbdbf295e226d6f3dcad4311b6f7bd7ad7245fe531ca0c7aabf
+    type_inferenced_ast: f9a2081b41cc337c4ab3d9f7cd586e4a71722cd8d4be3b8e5fde13ec05627227
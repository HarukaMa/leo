---
namespace: Compile
expectation: Pass
outputs:
  - circuit:
      num_public_variables: 0
      num_private_variables: 2
      num_constraints: 2
      at: 401937c524c61a28b4fab76d7a1f85bb628850012af62362a0922610372faf92
      bt: cdf9a9cee4f2edf55111a95ae60bde9801080f6bde638a5c79273a39a2f9f7f5
      ct: 643d5437104296e21d906ecb15b2c96ad278f20cfc4af53b12bb6069bd853726
    ir:
      - "decl f0: <0>"
      - "  store &v1, ((v0), (), (), ())"
      - "  store &v3, -128"
      - "  store &v4, 128"
      - "  eq &v5, true, v2"
      - "  retn v5"
      - "decl f1: <6>"
      - "  retn [false, false, false, false, false, false, false, false, false, false, false, false, false, false, false, false, false, false, false, false, false, false, false, false, false, false, false, false, false, false, false, false, false, false, false, false, false, false, false, false, false, false, false, false, false, false, false, false, false, false, false, false, false, false, false, false, false, false, false, false, false, false, false, false, false, false, false, false, false, false, false, false, false, false, false, false, false, false, false, false, false, false, false, false, false, false, false, false, false, false, false, false, false, false, false, false, false, false, false, false, false, false, false, false, false, false, false, false, false, false, false, false, false, false, false, false, false, false, false, false, false, false, false, false, false, false, false, false, false, false, false, false, false, false, false, false, false, false, false, false, false, false, false, false, false, false, false, false, false, false, false, false, false, false, false, false, false, false, false, false, false, false, false, false, false, false, false, false, false, false, false, false, false, false, false, false, false, false, false, false, false, false, false, false, false, false, false, false, false, false, false, false, false, false, false, false, false, false, false, false, false, false, false, false, false, false, false, false, false, false, false, false, false, false, false, false, false, false, false, false, false, false, false, false, false, false, false, false, false, false, false, false, false, false, false, false, false, false, false, false, false, false, false, false, false, false, false, false, false, false, false, false, false, false, false, false]"
      - "decl f2: <7>"
      - "  retn aleo1qnr4dkkvkgfqph0vzc3y6z2eu975wnpz2925ntjccd5cfqxtyu8sta57j8"
      - "decl f3: <8>"
      - "  retn [0, 0, 0, 0, 0, 0, 0, 0, 0, 0, 0, 0, 0, 0, 0, 0, 0, 0, 0, 0, 0, 0, 0, 0, 0, 0, 0, 0, 0, 0, 0, 0]"
      - "decl f4: <9>"
      - "  retn aleo1qnr4dkkvkgfqph0vzc3y6z2eu975wnpz2925ntjccd5cfqxtyu8sta57j8"
      - "decl f5: <10>"
      - "  retn [false, false, false, false, false, false, false, false, false, false, false, false, false, false, false, false, false, false, false, false, false, false, false, false, false, false, false, false, false, false, false, false, false, false, false, false, false, false, false, false, false, false, false, false, false, false, false, false, false, false, false, false, false, false, false, false, false, false, false, false, false, false, false, false, false, false, false, false, false, false, false, false, false, false, false, false, false, false, false, false, false, false, false, false, false, false, false, false, false, false, false, false, false, false, false, false, false, false, false, false, false, false, false, false, false, false, false, false, false, false, false, false, false, false, false, false, false, false, false, false, false, false, false, false, false, false, false, false, false, false, false, false, false, false, false, false, false, false, false, false, false, false, false, false, false, false, false, false, false, false, false, false, false, false, false, false, false, false, false, false, false, false, false, false, false, false, false, false, false, false, false, false, false, false, false, false, false, false, false, false, false, false, false, false, false, false, false, false, false, false, false, false, false, false, false, false, false, false, false, false, false, false, false, false, false, false, false, false, false, false, false, false, false, false, false, false, false, false, false, false, false, false, false, false, false, false, false, false, false, false, false, false, false, false, false, false, false, false, false, false, false, false, false, false, false, false, false, false, false, false, false, false, false, false, false, false]"
      - "decl f6: <11>"
      - "  retn aleo1qnr4dkkvkgfqph0vzc3y6z2eu975wnpz2925ntjccd5cfqxtyu8sta57j8"
      - "decl f7: <12>"
      - "  retn [0, 0, 0, 0, 0, 0, 0, 0, 0, 0, 0, 0, 0, 0, 0, 0, 0, 0, 0, 0, 0, 0, 0, 0, 0, 0, 0, 0, 0, 0, 0, 0]"
      - "decl f8: <13>"
      - "  retn aleo1qnr4dkkvkgfqph0vzc3y6z2eu975wnpz2925ntjccd5cfqxtyu8sta57j8"
      - "decl f9: <14>"
      - "  retn 0"
      - "decl f10: <15>"
      - "  retn [false]"
      - "decl f11: <16>"
      - "  retn false"
      - "decl f12: <17>"
      - "  retn [0]"
      - "decl f13: <18>"
      - "  retn false"
      - "decl f14: <19>"
      - "  retn [false]"
      - "decl f15: <20>"
      - "  retn false"
      - "decl f16: <21>"
      - "  retn [0]"
      - "decl f17: <22>"
      - "  retn false"
      - "decl f18: <23>"
      - "  retn [false, false, false, false, false, false, false, false, false, false, false, false, false, false, false, false, false, false, false, false, false, false, false, false, false, false, false, false, false, false, false, false, false, false, false, false, false, false, false, false, false, false, false, false, false, false, false, false, false, false, false, false, false, false, false, false, false, false, false, false, false, false, false, false, false, false, false, false, false, false, false, false, false, false, false, false, false, false, false, false, false, false, false, false, false, false, false, false, false, false, false, false, false, false, false, false, false, false, false, false, false, false, false, false, false, false, false, false, false, false, false, false, false, false, false, false, false, false, false, false, false, false, false, false, false, false, false, false, false, false, false, false, false, false, false, false, false, false, false, false, false, false, false, false, false, false, false, false, false, false, false, false, false, false, false, false, false, false, false, false, false, false, false, false, false, false, false, false, false, false, false, false, false, false, false, false, false, false, false, false, false, false, false, false, false, false, false, false, false, false, false, false, false, false, false, false, false, false, false, false, false, false, false, false, false, false, false, false, false, false, false, false, false, false, false, false, false, false, false, false, false, false, false, false, false, false, false, false, false, false, false, false, false, false, false, false, false, false, false, false, false, false, false, false, false, false, false, false, false, false, false, false, false]"
      - "decl f19: <24>"
      - "  retn 'a'"
      - "decl f20: <25>"
      - "  retn [0, 0, 0, 0, 0, 0, 0, 0, 0, 0, 0, 0, 0, 0, 0, 0, 0, 0, 0, 0, 0, 0, 0, 0, 0, 0, 0, 0, 0, 0, 0, 0]"
      - "decl f21: <26>"
      - "  retn 'a'"
      - "decl f22: <27>"
      - "  retn [false, false, false, false, false, false, false, false, false, false, false, false, false, false, false, false, false, false, false, false, false, false, false, false, false, false, false, false, false, false, false, false, false, false, false, false, false, false, false, false, false, false, false, false, false, false, false, false, false, false, false, false, false, false, false, false, false, false, false, false, false, false, false, false, false, false, false, false, false, false, false, false, false, false, false, false, false, false, false, false, false, false, false, false, false, false, false, false, false, false, false, false, false, false, false, false, false, false, false, false, false, false, false, false, false, false, false, false, false, false, false, false, false, false, false, false, false, false, false, false, false, false, false, false, false, false, false, false, false, false, false, false, false, false, false, false, false, false, false, false, false, false, false, false, false, false, false, false, false, false, false, false, false, false, false, false, false, false, false, false, false, false, false, false, false, false, false, false, false, false, false, false, false, false, false, false, false, false, false, false, false, false, false, false, false, false, false, false, false, false, false, false, false, false, false, false, false, false, false, false, false, false, false, false, false, false, false, false, false, false, false, false, false, false, false, false, false, false, false, false, false, false, false, false, false, false, false, false, false, false, false, false, false, false, false, false, false, false, false, false, false, false, false, false, false, false, false, false, false, false, false, false, false]"
      - "decl f23: <28>"
      - "  retn 'a'"
      - "decl f24: <29>"
      - "  retn [0, 0, 0, 0, 0, 0, 0, 0, 0, 0, 0, 0, 0, 0, 0, 0, 0, 0, 0, 0, 0, 0, 0, 0, 0, 0, 0, 0, 0, 0, 0, 0]"
      - "decl f25: <30>"
      - "  retn 'a'"
      - "decl f26: <31>"
      - "  retn [false, false, false, false, false, false, false, false, false, false, false, false, false, false, false, false, false, false, false, false, false, false, false, false, false, false, false, false, false, false, false, false, false, false, false, false, false, false, false, false, false, false, false, false, false, false, false, false, false, false, false, false, false, false, false, false, false, false, false, false, false, false, false, false, false, false, false, false, false, false, false, false, false, false, false, false, false, false, false, false, false, false, false, false, false, false, false, false, false, false, false, false, false, false, false, false, false, false, false, false, false, false, false, false, false, false, false, false, false, false, false, false, false, false, false, false, false, false, false, false, false, false, false, false, false, false, false, false, false, false, false, false, false, false, false, false, false, false, false, false, false, false, false, false, false, false, false, false, false, false, false, false, false, false, false, false, false, false, false, false, false, false, false, false, false, false, false, false, false, false, false, false, false, false, false, false, false, false, false, false, false, false, false, false, false, false, false, false, false, false, false, false, false, false, false, false, false, false, false, false, false, false, false, false, false, false, false, false, false, false, false, false, false, false, false, false, false, false, false, false, false, false, false, false, false, false, false, false, false, false, false, false, false, false, false, false, false, false, false, false, false, false, false, false, false, false, false, false, false, false, false, false, false]"
      - "decl f27: <32>"
      - "  retn []"
      - "decl f28: <33>"
      - "  retn [0, 0, 0, 0, 0, 0, 0, 0, 0, 0, 0, 0, 0, 0, 0, 0, 0, 0, 0, 0, 0, 0, 0, 0, 0, 0, 0, 0, 0, 0, 0, 0]"
      - "decl f29: <34>"
      - "  retn []"
      - "decl f30: <35>"
      - "  retn [false, false, false, false, false, false, false, false, false, false, false, false, false, false, false, false, false, false, false, false, false, false, false, false, false, false, false, false, false, false, false, false, false, false, false, false, false, false, false, false, false, false, false, false, false, false, false, false, false, false, false, false, false, false, false, false, false, false, false, false, false, false, false, false, false, false, false, false, false, false, false, false, false, false, false, false, false, false, false, false, false, false, false, false, false, false, false, false, false, false, false, false, false, false, false, false, false, false, false, false, false, false, false, false, false, false, false, false, false, false, false, false, false, false, false, false, false, false, false, false, false, false, false, false, false, false, false, false, false, false, false, false, false, false, false, false, false, false, false, false, false, false, false, false, false, false, false, false, false, false, false, false, false, false, false, false, false, false, false, false, false, false, false, false, false, false, false, false, false, false, false, false, false, false, false, false, false, false, false, false, false, false, false, false, false, false, false, false, false, false, false, false, false, false, false, false, false, false, false, false, false, false, false, false, false, false, false, false, false, false, false, false, false, false, false, false, false, false, false, false, false, false, false, false, false, false, false, false, false, false, false, false, false, false, false, false, false, false, false, false, false, false, false, false, false, false, false, false, false, false, false, false, false]"
      - "decl f31: <36>"
      - "  retn []"
      - "decl f32: <37>"
      - "  retn [0, 0, 0, 0, 0, 0, 0, 0, 0, 0, 0, 0, 0, 0, 0, 0, 0, 0, 0, 0, 0, 0, 0, 0, 0, 0, 0, 0, 0, 0, 0, 0]"
      - "decl f33: <38>"
      - "  retn []"
      - "decl f34: <39>"
      - "  retn [false, false, false, false, false, false, false, false, false, false, false, false, false, false, false, false, false, false, false, false, false, false, false, false, false, false, false, false, false, false, false, false, false, false, false, false, false, false, false, false, false, false, false, false, false, false, false, false, false, false, false, false, false, false, false, false, false, false, false, false, false, false, false, false, false, false, false, false, false, false, false, false, false, false, false, false, false, false, false, false, false, false, false, false, false, false, false, false, false, false, false, false, false, false, false, false, false, false, false, false, false, false, false, false, false, false, false, false, false, false, false, false, false, false, false, false, false, false, false, false, false, false, false, false, false, false, false, false, false, false, false, false, false, false, false, false, false, false, false, false, false, false, false, false, false, false, false, false, false, false, false, false, false, false, false, false, false, false, false, false, false, false, false, false, false, false, false, false, false, false, false, false, false, false, false, false, false, false, false, false, false, false, false, false, false, false, false, false, false, false, false, false, false, false, false, false, false, false, false, false, false, false, false, false, false, false, false, false, false, false, false, false, false, false, false, false, false, false, false, false, false, false, false, false, false, false, false, false, false, false, false, false, false, false, false, false, false, false, false, false, false, false, false, false, false, false, false, false, false, false, false, false, false, false, false, false, false, false, false, false, false, false, false, false, false, false, false, false, false, false, false, false, false, false, false, false, false, false, false, false, false, false, false, false, false, false, false, false, false, false, false, false, false, false, false, false, false, false, false, false, false, false, false, false, false, false, false, false, false, false, false, false, false, false, false, false, false, false, false, false, false, false, false, false, false, false, false, false, false, false, false, false, false, false, false, false, false, false, false, false, false, false, false, false, false, false, false, false, false, false, false, false, false, false, false, false, false, false, false, false, false, false, false, false, false, false, false, false, false, false, false, false, false, false, false, false, false, false, false, false, false, false, false, false, false, false, false, false, false, false, false, false, false, false, false, false, false, false, false, false, false, false, false, false, false, false, false, false, false, false, false, false, false, false, false, false, false, false, false, false, false, false, false, false, false, false, false, false, false, false, false, false, false, false, false, false, false, false, false, false, false, false, false, false, false, false, false, false, false, false, false, false, false, false, false, false, false, false, false, false, false, false, false, false, false, false, false, false, false, false, false, false, false, false, false, false, false, false, false, false, false, false, false, false, false, false, false, false, false, false, false, false, false, false, false, false, false, false, false, false, false, false, false, false, false, false]"
      - "decl f35: <40>"
      - "  retn []group"
      - "decl f36: <41>"
      - "  retn [0, 0, 0, 0, 0, 0, 0, 0, 0, 0, 0, 0, 0, 0, 0, 0, 0, 0, 0, 0, 0, 0, 0, 0, 0, 0, 0, 0, 0, 0, 0, 0, 0, 0, 0, 0, 0, 0, 0, 0, 0, 0, 0, 0, 0, 0, 0, 0, 0, 0, 0, 0, 0, 0, 0, 0, 0, 0, 0, 0, 0, 0, 0, 0]"
      - "decl f37: <42>"
      - "  retn []group"
      - "decl f38: <43>"
      - "  retn [false, false, false, false, false, false, false, false, false, false, false, false, false, false, false, false, false, false, false, false, false, false, false, false, false, false, false, false, false, false, false, false, false, false, false, false, false, false, false, false, false, false, false, false, false, false, false, false, false, false, false, false, false, false, false, false, false, false, false, false, false, false, false, false, false, false, false, false, false, false, false, false, false, false, false, false, false, false, false, false, false, false, false, false, false, false, false, false, false, false, false, false, false, false, false, false, false, false, false, false, false, false, false, false, false, false, false, false, false, false, false, false, false, false, false, false, false, false, false, false, false, false, false, false, false, false, false, false, false, false, false, false, false, false, false, false, false, false, false, false, false, false, false, false, false, false, false, false, false, false, false, false, false, false, false, false, false, false, false, false, false, false, false, false, false, false, false, false, false, false, false, false, false, false, false, false, false, false, false, false, false, false, false, false, false, false, false, false, false, false, false, false, false, false, false, false, false, false, false, false, false, false, false, false, false, false, false, false, false, false, false, false, false, false, false, false, false, false, false, false, false, false, false, false, false, false, false, false, false, false, false, false, false, false, false, false, false, false, false, false, false, false, false, false, false, false, false, false, false, false, false, false, false, false, false, false, false, false, false, false, false, false, false, false, false, false, false, false, false, false, false, false, false, false, false, false, false, false, false, false, false, false, false, false, false, false, false, false, false, false, false, false, false, false, false, false, false, false, false, false, false, false, false, false, false, false, false, false, false, false, false, false, false, false, false, false, false, false, false, false, false, false, false, false, false, false, false, false, false, false, false, false, false, false, false, false, false, false, false, false, false, false, false, false, false, false, false, false, false, false, false, false, false, false, false, false, false, false, false, false, false, false, false, false, false, false, false, false, false, false, false, false, false, false, false, false, false, false, false, false, false, false, false, false, false, false, false, false, false, false, false, false, false, false, false, false, false, false, false, false, false, false, false, false, false, false, false, false, false, false, false, false, false, false, false, false, false, false, false, false, false, false, false, false, false, false, false, false, false, false, false, false, false, false, false, false, false, false, false, false, false, false, false, false, false, false, false, false, false, false, false, false, false, false, false, false, false, false, false, false, false, false, false, false, false, false, false, false, false, false, false, false, false, false, false, false, false, false, false, false, false, false, false, false, false, false, false, false, false, false, false, false, false, false, false, false, false, false, false, false, false, false, false, false, false, false]"
      - "decl f39: <44>"
      - "  retn []group"
      - "decl f40: <45>"
      - "  retn [0, 0, 0, 0, 0, 0, 0, 0, 0, 0, 0, 0, 0, 0, 0, 0, 0, 0, 0, 0, 0, 0, 0, 0, 0, 0, 0, 0, 0, 0, 0, 0, 0, 0, 0, 0, 0, 0, 0, 0, 0, 0, 0, 0, 0, 0, 0, 0, 0, 0, 0, 0, 0, 0, 0, 0, 0, 0, 0, 0, 0, 0, 0, 0]"
      - "decl f41: <46>"
      - "  retn []group"
      - "decl f42: <47>"
      - "  retn [false, false, false, false, false, false, false, false]"
      - "decl f43: <48>"
      - "  retn 0"
      - "decl f44: <49>"
      - "  retn [0]"
      - "decl f45: <50>"
      - "  retn 0"
      - "decl f46: <51>"
      - "  retn [false, false, false, false, false, false, false, false]"
      - "decl f47: <52>"
      - "  retn 0"
      - "decl f48: <53>"
      - "  retn [0]"
      - "decl f49: <54>"
      - "  retn 0"
      - "decl f50: <55>"
      - "  retn [false, false, false, false, false, false, false, false, false, false, false, false, false, false, false, false]"
      - "decl f51: <56>"
      - "  retn 0"
      - "decl f52: <57>"
      - "  retn [0, 0]"
      - "decl f53: <58>"
      - "  retn 0"
      - "decl f54: <59>"
      - "  retn [false, false, false, false, false, false, false, false, false, false, false, false, false, false, false, false]"
      - "decl f55: <60>"
      - "  retn 0"
      - "decl f56: <61>"
      - "  retn [0, 0]"
      - "decl f57: <62>"
      - "  retn 0"
      - "decl f58: <63>"
      - "  retn [false, false, false, false, false, false, false, false, false, false, false, false, false, false, false, false, false, false, false, false, false, false, false, false, false, false, false, false, false, false, false, false]"
      - "decl f59: <64>"
      - "  retn 0"
      - "decl f60: <65>"
      - "  retn [0, 0, 0, 0]"
      - "decl f61: <66>"
      - "  retn 0"
      - "decl f62: <67>"
      - "  retn [false, false, false, false, false, false, false, false, false, false, false, false, false, false, false, false, false, false, false, false, false, false, false, false, false, false, false, false, false, false, false, false]"
      - "decl f63: <68>"
      - "  retn 0"
      - "decl f64: <69>"
      - "  retn [0, 0, 0, 0]"
      - "decl f65: <70>"
      - "  retn 0"
      - "decl f66: <71>"
      - "  retn [false, false, false, false, false, false, false, false, false, false, false, false, false, false, false, false, false, false, false, false, false, false, false, false, false, false, false, false, false, false, false, false, false, false, false, false, false, false, false, false, false, false, false, false, false, false, false, false, false, false, false, false, false, false, false, false, false, false, false, false, false, false, false, false]"
      - "decl f67: <72>"
      - "  retn 0"
      - "decl f68: <73>"
      - "  retn [0, 0, 0, 0, 0, 0, 0, 0]"
      - "decl f69: <74>"
      - "  retn 0"
      - "decl f70: <75>"
      - "  retn [false, false, false, false, false, false, false, false, false, false, false, false, false, false, false, false, false, false, false, false, false, false, false, false, false, false, false, false, false, false, false, false, false, false, false, false, false, false, false, false, false, false, false, false, false, false, false, false, false, false, false, false, false, false, false, false, false, false, false, false, false, false, false, false]"
      - "decl f71: <76>"
      - "  retn 0"
      - "decl f72: <77>"
      - "  retn [0, 0, 0, 0, 0, 0, 0, 0]"
      - "decl f73: <78>"
      - "  retn 0"
      - "decl f74: <79>"
      - "  retn [false, false, false, false, false, false, false, false, false, false, false, false, false, false, false, false, false, false, false, false, false, false, false, false, false, false, false, false, false, false, false, false, false, false, false, false, false, false, false, false, false, false, false, false, false, false, false, false, false, false, false, false, false, false, false, false, false, false, false, false, false, false, false, false, false, false, false, false, false, false, false, false, false, false, false, false, false, false, false, false, false, false, false, false, false, false, false, false, false, false, false, false, false, false, false, false, false, false, false, false, false, false, false, false, false, false, false, false, false, false, false, false, false, false, false, false, false, false, false, false, false, false, false, false, false, false, false, false]"
      - "decl f75: <80>"
      - "  retn 0"
      - "decl f76: <81>"
      - "  retn [0, 0, 0, 0, 0, 0, 0, 0, 0, 0, 0, 0, 0, 0, 0, 0]"
      - "decl f77: <82>"
      - "  retn 0"
      - "decl f78: <83>"
      - "  retn [false, false, false, false, false, false, false, false, false, false, false, false, false, false, false, false, false, false, false, false, false, false, false, false, false, false, false, false, false, false, false, false, false, false, false, false, false, false, false, false, false, false, false, false, false, false, false, false, false, false, false, false, false, false, false, false, false, false, false, false, false, false, false, false, false, false, false, false, false, false, false, false, false, false, false, false, false, false, false, false, false, false, false, false, false, false, false, false, false, false, false, false, false, false, false, false, false, false, false, false, false, false, false, false, false, false, false, false, false, false, false, false, false, false, false, false, false, false, false, false, false, false, false, false, false, false, false, false]"
      - "decl f79: <84>"
      - "  retn 0"
      - "decl f80: <85>"
      - "  retn [0, 0, 0, 0, 0, 0, 0, 0, 0, 0, 0, 0, 0, 0, 0, 0]"
      - "decl f81: <86>"
      - "  retn 0"
      - "decl f82: <87>"
      - "  retn [false, false, false, false, false, false, false, false]"
      - "decl f83: <88>"
      - "  retn 0"
      - "decl f84: <89>"
      - "  retn [0]"
      - "decl f85: <90>"
      - "  retn 0"
      - "decl f86: <91>"
      - "  retn [false, false, false, false, false, false, false, false]"
      - "decl f87: <92>"
      - "  retn 0"
      - "decl f88: <93>"
      - "  retn [0]"
      - "decl f89: <94>"
      - "  retn 0"
      - "decl f90: <95>"
      - "  retn [false, false, false, false, false, false, false, false, false, false, false, false, false, false, false, false]"
      - "decl f91: <96>"
      - "  retn 0"
      - "decl f92: <97>"
      - "  retn [0, 0]"
      - "decl f93: <98>"
      - "  retn 0"
      - "decl f94: <99>"
      - "  retn [false, false, false, false, false, false, false, false, false, false, false, false, false, false, false, false]"
      - "decl f95: <100>"
      - "  retn 0"
      - "decl f96: <101>"
      - "  retn [0, 0]"
      - "decl f97: <102>"
      - "  retn 0"
      - "decl f98: <103>"
      - "  retn [false, false, false, false, false, false, false, false, false, false, false, false, false, false, false, false, false, false, false, false, false, false, false, false, false, false, false, false, false, false, false, false]"
      - "decl f99: <104>"
      - "  retn 0"
      - "decl f100: <105>"
      - "  retn [0, 0, 0, 0]"
      - "decl f101: <106>"
      - "  retn 0"
      - "decl f102: <107>"
      - "  retn [false, false, false, false, false, false, false, false, false, false, false, false, false, false, false, false, false, false, false, false, false, false, false, false, false, false, false, false, false, false, false, false]"
      - "decl f103: <108>"
      - "  retn 0"
      - "decl f104: <109>"
      - "  retn [0, 0, 0, 0]"
      - "decl f105: <110>"
      - "  retn 0"
      - "decl f106: <111>"
      - "  retn [false, false, false, false, false, false, false, false, false, false, false, false, false, false, false, false, false, false, false, false, false, false, false, false, false, false, false, false, false, false, false, false, false, false, false, false, false, false, false, false, false, false, false, false, false, false, false, false, false, false, false, false, false, false, false, false, false, false, false, false, false, false, false, false]"
      - "decl f107: <112>"
      - "  retn 0"
      - "decl f108: <113>"
      - "  retn [0, 0, 0, 0, 0, 0, 0, 0]"
      - "decl f109: <114>"
      - "  retn 0"
      - "decl f110: <115>"
      - "  retn [false, false, false, false, false, false, false, false, false, false, false, false, false, false, false, false, false, false, false, false, false, false, false, false, false, false, false, false, false, false, false, false, false, false, false, false, false, false, false, false, false, false, false, false, false, false, false, false, false, false, false, false, false, false, false, false, false, false, false, false, false, false, false, false]"
      - "decl f111: <116>"
      - "  retn 0"
      - "decl f112: <117>"
      - "  retn [0, 0, 0, 0, 0, 0, 0, 0]"
      - "decl f113: <118>"
      - "  retn 0"
      - "decl f114: <119>"
      - "  retn [false, false, false, false, false, false, false, false, false, false, false, false, false, false, false, false, false, false, false, false, false, false, false, false, false, false, false, false, false, false, false, false, false, false, false, false, false, false, false, false, false, false, false, false, false, false, false, false, false, false, false, false, false, false, false, false, false, false, false, false, false, false, false, false, false, false, false, false, false, false, false, false, false, false, false, false, false, false, false, false, false, false, false, false, false, false, false, false, false, false, false, false, false, false, false, false, false, false, false, false, false, false, false, false, false, false, false, false, false, false, false, false, false, false, false, false, false, false, false, false, false, false, false, false, false, false, false, false]"
      - "decl f115: <120>"
      - "  retn 0"
      - "decl f116: <121>"
      - "  retn [0, 0, 0, 0, 0, 0, 0, 0, 0, 0, 0, 0, 0, 0, 0, 0]"
      - "decl f117: <122>"
      - "  retn 0"
      - "decl f118: <123>"
      - "  retn [false, false, false, false, false, false, false, false, false, false, false, false, false, false, false, false, false, false, false, false, false, false, false, false, false, false, false, false, false, false, false, false, false, false, false, false, false, false, false, false, false, false, false, false, false, false, false, false, false, false, false, false, false, false, false, false, false, false, false, false, false, false, false, false, false, false, false, false, false, false, false, false, false, false, false, false, false, false, false, false, false, false, false, false, false, false, false, false, false, false, false, false, false, false, false, false, false, false, false, false, false, false, false, false, false, false, false, false, false, false, false, false, false, false, false, false, false, false, false, false, false, false, false, false, false, false, false, false]"
      - "decl f119: <124>"
      - "  retn 0"
      - "decl f120: <125>"
      - "  retn [0, 0, 0, 0, 0, 0, 0, 0, 0, 0, 0, 0, 0, 0, 0, 0]"
      - "decl f121: <126>"
      - "  retn 0"
      - ""
    output:
      - input_file: "../input/dummy.in"
        output:
          registers:
            r0:
              type: bool
              value: "true"
<<<<<<< HEAD
    initial_ast: 34a3c7600ef07023934b3c1a3d9e3f39eada36392505f364d3d217186e261df0
    imports_resolved_ast: 26f78eb4b85d8c2130cff883d50c12b00abe2f57f3c8969485380a5eef24b1ce
    canonicalized_ast: 26f78eb4b85d8c2130cff883d50c12b00abe2f57f3c8969485380a5eef24b1ce
    type_inferenced_ast: 3805cb626f1bdab13b2b31c848c1d8d5687aacd19c0e0dc54e66468f093fc335
=======
    initial_ast: c58e47cf5ec637e4637f19a0440786f5d5f9a3d7a5d70f37e2ced6579a0c789c
    imports_resolved_ast: 354ef6b1c3812d423fa539ea02cfaf0342932a860ac0fbf29670adcb953845ba
    canonicalized_ast: 354ef6b1c3812d423fa539ea02cfaf0342932a860ac0fbf29670adcb953845ba
    type_inferenced_ast: ab355e120659e360185140d71ad79a11410aacec4c907ce4e3a36f5c1227e98b
>>>>>>> 03f78d56
<|MERGE_RESOLUTION|>--- conflicted
+++ resolved
@@ -266,14 +266,7 @@
             r0:
               type: bool
               value: "true"
-<<<<<<< HEAD
-    initial_ast: 34a3c7600ef07023934b3c1a3d9e3f39eada36392505f364d3d217186e261df0
-    imports_resolved_ast: 26f78eb4b85d8c2130cff883d50c12b00abe2f57f3c8969485380a5eef24b1ce
-    canonicalized_ast: 26f78eb4b85d8c2130cff883d50c12b00abe2f57f3c8969485380a5eef24b1ce
-    type_inferenced_ast: 3805cb626f1bdab13b2b31c848c1d8d5687aacd19c0e0dc54e66468f093fc335
-=======
-    initial_ast: c58e47cf5ec637e4637f19a0440786f5d5f9a3d7a5d70f37e2ced6579a0c789c
-    imports_resolved_ast: 354ef6b1c3812d423fa539ea02cfaf0342932a860ac0fbf29670adcb953845ba
-    canonicalized_ast: 354ef6b1c3812d423fa539ea02cfaf0342932a860ac0fbf29670adcb953845ba
-    type_inferenced_ast: ab355e120659e360185140d71ad79a11410aacec4c907ce4e3a36f5c1227e98b
->>>>>>> 03f78d56
+    initial_ast: 0ec624ad195f266b89cc74158a18bc0154e7efb65976fababf9fa6adc23759c1
+    imports_resolved_ast: 4775f0b2c7f876df2cc243f7f0553c1f1edfdb4e9b146aa54dde70986ef0af38
+    canonicalized_ast: 4775f0b2c7f876df2cc243f7f0553c1f1edfdb4e9b146aa54dde70986ef0af38
+    type_inferenced_ast: 0462dc271a7635fc0a7a37baad1ab1ec6ffa2ad74bc98e4c077a4f6e001870a5
---
namespace: Compile
expectation: Pass
outputs:
  - circuit:
      num_public_variables: 0
      num_private_variables: 6
      num_constraints: 4
      at: 5cfb3048b1de3c28e7d55904ce368a473eb991b31de90691d147269028cf8cf4
      bt: c435181bc50ca17a65fe8fc2d6d70883d6d47356499e94ca42677893a3050d36
      ct: c5d6c4ca4f3760864989573126bf7c08a2c8e674519c25a6d8897ac6a8a15f6c
    output:
      - input_file: inputs/fields.in
        output:
          registers:
            r:
              type: bool
              value: "true"
    initial_ast: bc1dbebd73d2206f60a1da8d0d99e26af86499dabdca6c4317915ab96f21ee36
<<<<<<< HEAD
    imports_resolved_ast: bb5979d6d6fc173a7f5e7181d08cb2815f0e0299dc8f40db705927b2101cd577
    canonicalized_ast: bb5979d6d6fc173a7f5e7181d08cb2815f0e0299dc8f40db705927b2101cd577
    type_inferenced_ast: 98a8dc445052141e2e1786e2373642ca52be2163a0459ecc02ee84e292380fdc
=======
    ir: bb406a10c8af2b7255c1abde66fec0a36c7dda61b9ba7d79bb15b512b06fe7f0
    imports_resolved_ast: bdef1747fcc721eaecd4fe2b364b8b352d81e0cfb45520d4c916245b1c600247
    canonicalized_ast: bdef1747fcc721eaecd4fe2b364b8b352d81e0cfb45520d4c916245b1c600247
    type_inferenced_ast: 16a822af25e916b0b2387566aef5b39bba4c02865087182611d0a3672ec3bfcd
>>>>>>> 3626fbdb
<|MERGE_RESOLUTION|>--- conflicted
+++ resolved
@@ -17,13 +17,7 @@
               type: bool
               value: "true"
     initial_ast: bc1dbebd73d2206f60a1da8d0d99e26af86499dabdca6c4317915ab96f21ee36
-<<<<<<< HEAD
+    ir: bb406a10c8af2b7255c1abde66fec0a36c7dda61b9ba7d79bb15b512b06fe7f0
     imports_resolved_ast: bb5979d6d6fc173a7f5e7181d08cb2815f0e0299dc8f40db705927b2101cd577
     canonicalized_ast: bb5979d6d6fc173a7f5e7181d08cb2815f0e0299dc8f40db705927b2101cd577
-    type_inferenced_ast: 98a8dc445052141e2e1786e2373642ca52be2163a0459ecc02ee84e292380fdc
-=======
-    ir: bb406a10c8af2b7255c1abde66fec0a36c7dda61b9ba7d79bb15b512b06fe7f0
-    imports_resolved_ast: bdef1747fcc721eaecd4fe2b364b8b352d81e0cfb45520d4c916245b1c600247
-    canonicalized_ast: bdef1747fcc721eaecd4fe2b364b8b352d81e0cfb45520d4c916245b1c600247
-    type_inferenced_ast: 16a822af25e916b0b2387566aef5b39bba4c02865087182611d0a3672ec3bfcd
->>>>>>> 3626fbdb
+    type_inferenced_ast: 98a8dc445052141e2e1786e2373642ca52be2163a0459ecc02ee84e292380fdc
---
namespace: Compile
expectation: Pass
outputs:
  - circuit:
      num_public_variables: 0
      num_private_variables: 1
      num_constraints: 1
      at: 042610d0fd1fe6d6ac112138f8755752f44c7d2a00f1b5960574d6da5cda393f
      bt: e97756698880ab7555a959a5fb5c6b4e15bd64612aa677adbfe2d0bd91f0a83c
      ct: cf1cbb66a638b4860a516671fb74850e6ccf787fe6c4c8d29e9c04efe880bd05
    output:
      - input_file: input/dummy.in
        output:
          registers:
            r0:
              type: bool
              value: "true"
<<<<<<< HEAD
    initial_ast: 8980bd80a2c53562d45830a81d9dac90a3774a854386b5a6c4b49763ab5c35dd
    imports_resolved_ast: 8980bd80a2c53562d45830a81d9dac90a3774a854386b5a6c4b49763ab5c35dd
    canonicalized_ast: ed69a91e352cab2e1cde9cadc29fe0da40b47016ab698e707b505166e36d0f03
    type_inferenced_ast: b5031fc63c1c38ca4beb8e3ad0ae1ad14f544329ba03d7cf75c2e7e67b1b9857
=======
    initial_ast: fe7ca41c29d33107a4316b9c6788898217129937cbf1de0f2ea7566a360245f0
    imports_resolved_ast: d7c50f1b961521f50900e6d406c2184eaf8ef31f0c3bd782318755eb5f7e1f94
    canonicalized_ast: c40ea46fab334f0b0185fcb14e19e34ea1bbe2d32e1a85724141c69da9e6186f
    type_inferenced_ast: 9197e7a7747071ecb5e484ef5fa4b0fb8f3fe0be3883a8386d4cfb50ef965f6b
>>>>>>> a5f74195
<|MERGE_RESOLUTION|>--- conflicted
+++ resolved
@@ -16,14 +16,7 @@
             r0:
               type: bool
               value: "true"
-<<<<<<< HEAD
     initial_ast: 8980bd80a2c53562d45830a81d9dac90a3774a854386b5a6c4b49763ab5c35dd
-    imports_resolved_ast: 8980bd80a2c53562d45830a81d9dac90a3774a854386b5a6c4b49763ab5c35dd
-    canonicalized_ast: ed69a91e352cab2e1cde9cadc29fe0da40b47016ab698e707b505166e36d0f03
-    type_inferenced_ast: b5031fc63c1c38ca4beb8e3ad0ae1ad14f544329ba03d7cf75c2e7e67b1b9857
-=======
-    initial_ast: fe7ca41c29d33107a4316b9c6788898217129937cbf1de0f2ea7566a360245f0
-    imports_resolved_ast: d7c50f1b961521f50900e6d406c2184eaf8ef31f0c3bd782318755eb5f7e1f94
-    canonicalized_ast: c40ea46fab334f0b0185fcb14e19e34ea1bbe2d32e1a85724141c69da9e6186f
-    type_inferenced_ast: 9197e7a7747071ecb5e484ef5fa4b0fb8f3fe0be3883a8386d4cfb50ef965f6b
->>>>>>> a5f74195
+    imports_resolved_ast: daae3e19068331f0381abdb137aefb3d6a002adf54daf7b027d370807af9c176
+    canonicalized_ast: 1d1c61a7a2a37afb463fe0f4fddbaf7c464a8183e5dcefe8e70ed72ce89fc48b
+    type_inferenced_ast: 9675e3eb68bd97707a428a90a3880e586fb38c156cc3ce8564d73206298ff07e
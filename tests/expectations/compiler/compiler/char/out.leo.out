--- conflicted
+++ resolved
@@ -348,14 +348,7 @@
             r:
               type: char
               value: "\\u{1f62d}"
-<<<<<<< HEAD
-    initial_ast: 75114005b213ea0baf9226051202694c09d0d211d57efadfc2057f7a929b0de3
-    imports_resolved_ast: f79f3d7de04a7d06d4ab4cccb8869b829c4e39c91c79e1256441b366c6ecb3d4
-    canonicalized_ast: f79f3d7de04a7d06d4ab4cccb8869b829c4e39c91c79e1256441b366c6ecb3d4
-    type_inferenced_ast: 3c0af5f6a1691a67644879728425da75461b5f581b9f768338613e3d5b831dd3
-=======
-    initial_ast: ff218301e681d42cbb9c3415c0eb32e04c48827d0bf35f77a107b8f1b73a52fa
-    imports_resolved_ast: a5aca5c85fcf24fb65e4d4fea142a0bf05ea678969f110919171a21aa6ef6179
-    canonicalized_ast: a5aca5c85fcf24fb65e4d4fea142a0bf05ea678969f110919171a21aa6ef6179
-    type_inferenced_ast: 3a5f1783c24d62e7c799c2092a47423f427827330daf45b48d2eb0348d3dea4c
->>>>>>> d621ee72
+    initial_ast: fcef107e8ccf75b4a19abead5197eb3a5ef1d467caf576364f14aec49bb07b1e
+    imports_resolved_ast: ae1b53eac0c0db5b89237340c23448fe23c792f587720f9384283322c7a3c4f6
+    canonicalized_ast: ae1b53eac0c0db5b89237340c23448fe23c792f587720f9384283322c7a3c4f6
+    type_inferenced_ast: 012ee930b557d8f9c694e1a790cc60716bc3253b054f51ede05e12a1445c93ce
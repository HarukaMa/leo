--- conflicted
+++ resolved
@@ -17,13 +17,7 @@
               type: bool
               value: "true"
     initial_ast: fc9be6f4b6fd58c78e41b99652a22f1a184dee5b8f4d90adee3c1db648d6e488
-<<<<<<< HEAD
+    ir: c441d47a035ff9d605bd69226d1f10950060aff709b791bd764a2ae8e5129c61
     imports_resolved_ast: d7a5bc0eae7c5ab870d589742754f941f9283dec3cb3d5bc857b461c02decf8e
     canonicalized_ast: 820ce3ce73e831267027ce0c8fb02e0b71864c7ff609a5936bdc748d36eeedb4
-    type_inferenced_ast: d98cd0a45b25673234d0080377fab4e559a3c25d42bbce166bd87195714cb7bf
-=======
-    ir: c441d47a035ff9d605bd69226d1f10950060aff709b791bd764a2ae8e5129c61
-    imports_resolved_ast: 70c97ad99ef6790910d65a15377ce64ea8c4e7e2bddfafc47867b098d8e01da8
-    canonicalized_ast: 654e477f5707fbba54a9139298208f8fbf53adfc45ab123000a6d5124403b65a
-    type_inferenced_ast: e809338c0c8a2a0212aef0c2221baa4fe50a7966af2f279565c5d38c7582cf6e
->>>>>>> 3626fbdb
+    type_inferenced_ast: d98cd0a45b25673234d0080377fab4e559a3c25d42bbce166bd87195714cb7bf
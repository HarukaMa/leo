---
namespace: Compile
expectation: Pass
outputs:
  - circuit:
      num_public_variables: 0
      num_private_variables: 2
      num_constraints: 2
      at: 401937c524c61a28b4fab76d7a1f85bb628850012af62362a0922610372faf92
      bt: cdf9a9cee4f2edf55111a95ae60bde9801080f6bde638a5c79273a39a2f9f7f5
      ct: 643d5437104296e21d906ecb15b2c96ad278f20cfc4af53b12bb6069bd853726
    ir:
      - "decl f0: <0>"
      - "  store &v1, ((v0), (), (), ())"
      - "  store &v3, [1, 2, 3, 4]"
      - "  eq &v4, v3, [1, 2, 3, 4]"
      - "  retn v4"
      - "decl f1: <5>"
      - "  retn [false, false, false, false, false, false, false, false, false, false, false, false, false, false, false, false, false, false, false, false, false, false, false, false, false, false, false, false, false, false, false, false, false, false, false, false, false, false, false, false, false, false, false, false, false, false, false, false, false, false, false, false, false, false, false, false, false, false, false, false, false, false, false, false, false, false, false, false, false, false, false, false, false, false, false, false, false, false, false, false, false, false, false, false, false, false, false, false, false, false, false, false, false, false, false, false, false, false, false, false, false, false, false, false, false, false, false, false, false, false, false, false, false, false, false, false, false, false, false, false, false, false, false, false, false, false, false, false, false, false, false, false, false, false, false, false, false, false, false, false, false, false, false, false, false, false, false, false, false, false, false, false, false, false, false, false, false, false, false, false, false, false, false, false, false, false, false, false, false, false, false, false, false, false, false, false, false, false, false, false, false, false, false, false, false, false, false, false, false, false, false, false, false, false, false, false, false, false, false, false, false, false, false, false, false, false, false, false, false, false, false, false, false, false, false, false, false, false, false, false, false, false, false, false, false, false, false, false, false, false, false, false, false, false, false, false, false, false, false, false, false, false, false, false, false, false, false, false, false, false, false, false, false, false, false, false]"
      - "decl f2: <6>"
      - "  retn aleo1qnr4dkkvkgfqph0vzc3y6z2eu975wnpz2925ntjccd5cfqxtyu8sta57j8"
      - "decl f3: <7>"
      - "  retn [0, 0, 0, 0, 0, 0, 0, 0, 0, 0, 0, 0, 0, 0, 0, 0, 0, 0, 0, 0, 0, 0, 0, 0, 0, 0, 0, 0, 0, 0, 0, 0]"
      - "decl f4: <8>"
      - "  retn aleo1qnr4dkkvkgfqph0vzc3y6z2eu975wnpz2925ntjccd5cfqxtyu8sta57j8"
      - "decl f5: <9>"
      - "  retn [false, false, false, false, false, false, false, false, false, false, false, false, false, false, false, false, false, false, false, false, false, false, false, false, false, false, false, false, false, false, false, false, false, false, false, false, false, false, false, false, false, false, false, false, false, false, false, false, false, false, false, false, false, false, false, false, false, false, false, false, false, false, false, false, false, false, false, false, false, false, false, false, false, false, false, false, false, false, false, false, false, false, false, false, false, false, false, false, false, false, false, false, false, false, false, false, false, false, false, false, false, false, false, false, false, false, false, false, false, false, false, false, false, false, false, false, false, false, false, false, false, false, false, false, false, false, false, false, false, false, false, false, false, false, false, false, false, false, false, false, false, false, false, false, false, false, false, false, false, false, false, false, false, false, false, false, false, false, false, false, false, false, false, false, false, false, false, false, false, false, false, false, false, false, false, false, false, false, false, false, false, false, false, false, false, false, false, false, false, false, false, false, false, false, false, false, false, false, false, false, false, false, false, false, false, false, false, false, false, false, false, false, false, false, false, false, false, false, false, false, false, false, false, false, false, false, false, false, false, false, false, false, false, false, false, false, false, false, false, false, false, false, false, false, false, false, false, false, false, false, false, false, false, false, false, false]"
      - "decl f6: <10>"
      - "  retn aleo1qnr4dkkvkgfqph0vzc3y6z2eu975wnpz2925ntjccd5cfqxtyu8sta57j8"
      - "decl f7: <11>"
      - "  retn [0, 0, 0, 0, 0, 0, 0, 0, 0, 0, 0, 0, 0, 0, 0, 0, 0, 0, 0, 0, 0, 0, 0, 0, 0, 0, 0, 0, 0, 0, 0, 0]"
      - "decl f8: <12>"
      - "  retn aleo1qnr4dkkvkgfqph0vzc3y6z2eu975wnpz2925ntjccd5cfqxtyu8sta57j8"
      - "decl f9: <13>"
      - "  retn [false]"
      - "decl f10: <14>"
      - "  retn false"
      - "decl f11: <15>"
      - "  retn [0]"
      - "decl f12: <16>"
      - "  retn false"
      - "decl f13: <17>"
      - "  retn [false]"
      - "decl f14: <18>"
      - "  retn false"
      - "decl f15: <19>"
      - "  retn [0]"
      - "decl f16: <20>"
      - "  retn false"
      - "decl f17: <21>"
      - "  retn [false, false, false, false, false, false, false, false, false, false, false, false, false, false, false, false, false, false, false, false, false, false, false, false, false, false, false, false, false, false, false, false, false, false, false, false, false, false, false, false, false, false, false, false, false, false, false, false, false, false, false, false, false, false, false, false, false, false, false, false, false, false, false, false, false, false, false, false, false, false, false, false, false, false, false, false, false, false, false, false, false, false, false, false, false, false, false, false, false, false, false, false, false, false, false, false, false, false, false, false, false, false, false, false, false, false, false, false, false, false, false, false, false, false, false, false, false, false, false, false, false, false, false, false, false, false, false, false, false, false, false, false, false, false, false, false, false, false, false, false, false, false, false, false, false, false, false, false, false, false, false, false, false, false, false, false, false, false, false, false, false, false, false, false, false, false, false, false, false, false, false, false, false, false, false, false, false, false, false, false, false, false, false, false, false, false, false, false, false, false, false, false, false, false, false, false, false, false, false, false, false, false, false, false, false, false, false, false, false, false, false, false, false, false, false, false, false, false, false, false, false, false, false, false, false, false, false, false, false, false, false, false, false, false, false, false, false, false, false, false, false, false, false, false, false, false, false, false, false, false, false, false, false]"
      - "decl f18: <22>"
      - "  retn 'a'"
      - "decl f19: <23>"
      - "  retn [0, 0, 0, 0, 0, 0, 0, 0, 0, 0, 0, 0, 0, 0, 0, 0, 0, 0, 0, 0, 0, 0, 0, 0, 0, 0, 0, 0, 0, 0, 0, 0]"
      - "decl f20: <24>"
      - "  retn 'a'"
      - "decl f21: <25>"
      - "  retn [false, false, false, false, false, false, false, false, false, false, false, false, false, false, false, false, false, false, false, false, false, false, false, false, false, false, false, false, false, false, false, false, false, false, false, false, false, false, false, false, false, false, false, false, false, false, false, false, false, false, false, false, false, false, false, false, false, false, false, false, false, false, false, false, false, false, false, false, false, false, false, false, false, false, false, false, false, false, false, false, false, false, false, false, false, false, false, false, false, false, false, false, false, false, false, false, false, false, false, false, false, false, false, false, false, false, false, false, false, false, false, false, false, false, false, false, false, false, false, false, false, false, false, false, false, false, false, false, false, false, false, false, false, false, false, false, false, false, false, false, false, false, false, false, false, false, false, false, false, false, false, false, false, false, false, false, false, false, false, false, false, false, false, false, false, false, false, false, false, false, false, false, false, false, false, false, false, false, false, false, false, false, false, false, false, false, false, false, false, false, false, false, false, false, false, false, false, false, false, false, false, false, false, false, false, false, false, false, false, false, false, false, false, false, false, false, false, false, false, false, false, false, false, false, false, false, false, false, false, false, false, false, false, false, false, false, false, false, false, false, false, false, false, false, false, false, false, false, false, false, false, false, false]"
      - "decl f22: <26>"
      - "  retn 'a'"
      - "decl f23: <27>"
      - "  retn [0, 0, 0, 0, 0, 0, 0, 0, 0, 0, 0, 0, 0, 0, 0, 0, 0, 0, 0, 0, 0, 0, 0, 0, 0, 0, 0, 0, 0, 0, 0, 0]"
      - "decl f24: <28>"
      - "  retn 'a'"
      - "decl f25: <29>"
      - "  retn [false, false, false, false, false, false, false, false, false, false, false, false, false, false, false, false, false, false, false, false, false, false, false, false, false, false, false, false, false, false, false, false, false, false, false, false, false, false, false, false, false, false, false, false, false, false, false, false, false, false, false, false, false, false, false, false, false, false, false, false, false, false, false, false, false, false, false, false, false, false, false, false, false, false, false, false, false, false, false, false, false, false, false, false, false, false, false, false, false, false, false, false, false, false, false, false, false, false, false, false, false, false, false, false, false, false, false, false, false, false, false, false, false, false, false, false, false, false, false, false, false, false, false, false, false, false, false, false, false, false, false, false, false, false, false, false, false, false, false, false, false, false, false, false, false, false, false, false, false, false, false, false, false, false, false, false, false, false, false, false, false, false, false, false, false, false, false, false, false, false, false, false, false, false, false, false, false, false, false, false, false, false, false, false, false, false, false, false, false, false, false, false, false, false, false, false, false, false, false, false, false, false, false, false, false, false, false, false, false, false, false, false, false, false, false, false, false, false, false, false, false, false, false, false, false, false, false, false, false, false, false, false, false, false, false, false, false, false, false, false, false, false, false, false, false, false, false, false, false, false, false, false, false]"
      - "decl f26: <30>"
      - "  retn []"
      - "decl f27: <31>"
      - "  retn [0, 0, 0, 0, 0, 0, 0, 0, 0, 0, 0, 0, 0, 0, 0, 0, 0, 0, 0, 0, 0, 0, 0, 0, 0, 0, 0, 0, 0, 0, 0, 0]"
      - "decl f28: <32>"
      - "  retn []"
      - "decl f29: <33>"
      - "  retn [false, false, false, false, false, false, false, false, false, false, false, false, false, false, false, false, false, false, false, false, false, false, false, false, false, false, false, false, false, false, false, false, false, false, false, false, false, false, false, false, false, false, false, false, false, false, false, false, false, false, false, false, false, false, false, false, false, false, false, false, false, false, false, false, false, false, false, false, false, false, false, false, false, false, false, false, false, false, false, false, false, false, false, false, false, false, false, false, false, false, false, false, false, false, false, false, false, false, false, false, false, false, false, false, false, false, false, false, false, false, false, false, false, false, false, false, false, false, false, false, false, false, false, false, false, false, false, false, false, false, false, false, false, false, false, false, false, false, false, false, false, false, false, false, false, false, false, false, false, false, false, false, false, false, false, false, false, false, false, false, false, false, false, false, false, false, false, false, false, false, false, false, false, false, false, false, false, false, false, false, false, false, false, false, false, false, false, false, false, false, false, false, false, false, false, false, false, false, false, false, false, false, false, false, false, false, false, false, false, false, false, false, false, false, false, false, false, false, false, false, false, false, false, false, false, false, false, false, false, false, false, false, false, false, false, false, false, false, false, false, false, false, false, false, false, false, false, false, false, false, false, false, false]"
      - "decl f30: <34>"
      - "  retn []"
      - "decl f31: <35>"
      - "  retn [0, 0, 0, 0, 0, 0, 0, 0, 0, 0, 0, 0, 0, 0, 0, 0, 0, 0, 0, 0, 0, 0, 0, 0, 0, 0, 0, 0, 0, 0, 0, 0]"
      - "decl f32: <36>"
      - "  retn []"
      - "decl f33: <37>"
      - "  retn [false, false, false, false, false, false, false, false, false, false, false, false, false, false, false, false, false, false, false, false, false, false, false, false, false, false, false, false, false, false, false, false, false, false, false, false, false, false, false, false, false, false, false, false, false, false, false, false, false, false, false, false, false, false, false, false, false, false, false, false, false, false, false, false, false, false, false, false, false, false, false, false, false, false, false, false, false, false, false, false, false, false, false, false, false, false, false, false, false, false, false, false, false, false, false, false, false, false, false, false, false, false, false, false, false, false, false, false, false, false, false, false, false, false, false, false, false, false, false, false, false, false, false, false, false, false, false, false, false, false, false, false, false, false, false, false, false, false, false, false, false, false, false, false, false, false, false, false, false, false, false, false, false, false, false, false, false, false, false, false, false, false, false, false, false, false, false, false, false, false, false, false, false, false, false, false, false, false, false, false, false, false, false, false, false, false, false, false, false, false, false, false, false, false, false, false, false, false, false, false, false, false, false, false, false, false, false, false, false, false, false, false, false, false, false, false, false, false, false, false, false, false, false, false, false, false, false, false, false, false, false, false, false, false, false, false, false, false, false, false, false, false, false, false, false, false, false, false, false, false, false, false, false, false, false, false, false, false, false, false, false, false, false, false, false, false, false, false, false, false, false, false, false, false, false, false, false, false, false, false, false, false, false, false, false, false, false, false, false, false, false, false, false, false, false, false, false, false, false, false, false, false, false, false, false, false, false, false, false, false, false, false, false, false, false, false, false, false, false, false, false, false, false, false, false, false, false, false, false, false, false, false, false, false, false, false, false, false, false, false, false, false, false, false, false, false, false, false, false, false, false, false, false, false, false, false, false, false, false, false, false, false, false, false, false, false, false, false, false, false, false, false, false, false, false, false, false, false, false, false, false, false, false, false, false, false, false, false, false, false, false, false, false, false, false, false, false, false, false, false, false, false, false, false, false, false, false, false, false, false, false, false, false, false, false, false, false, false, false, false, false, false, false, false, false, false, false, false, false, false, false, false, false, false, false, false, false, false, false, false, false, false, false, false, false, false, false, false, false, false, false, false, false, false, false, false, false, false, false, false, false, false, false, false, false, false, false, false, false, false, false, false, false, false, false, false, false, false, false, false, false, false, false, false, false, false, false, false, false, false, false, false, false, false, false, false, false, false, false, false, false, false, false, false, false, false]"
      - "decl f34: <38>"
      - "  retn []group"
      - "decl f35: <39>"
      - "  retn [0, 0, 0, 0, 0, 0, 0, 0, 0, 0, 0, 0, 0, 0, 0, 0, 0, 0, 0, 0, 0, 0, 0, 0, 0, 0, 0, 0, 0, 0, 0, 0, 0, 0, 0, 0, 0, 0, 0, 0, 0, 0, 0, 0, 0, 0, 0, 0, 0, 0, 0, 0, 0, 0, 0, 0, 0, 0, 0, 0, 0, 0, 0, 0]"
      - "decl f36: <40>"
      - "  retn []group"
      - "decl f37: <41>"
      - "  retn [false, false, false, false, false, false, false, false, false, false, false, false, false, false, false, false, false, false, false, false, false, false, false, false, false, false, false, false, false, false, false, false, false, false, false, false, false, false, false, false, false, false, false, false, false, false, false, false, false, false, false, false, false, false, false, false, false, false, false, false, false, false, false, false, false, false, false, false, false, false, false, false, false, false, false, false, false, false, false, false, false, false, false, false, false, false, false, false, false, false, false, false, false, false, false, false, false, false, false, false, false, false, false, false, false, false, false, false, false, false, false, false, false, false, false, false, false, false, false, false, false, false, false, false, false, false, false, false, false, false, false, false, false, false, false, false, false, false, false, false, false, false, false, false, false, false, false, false, false, false, false, false, false, false, false, false, false, false, false, false, false, false, false, false, false, false, false, false, false, false, false, false, false, false, false, false, false, false, false, false, false, false, false, false, false, false, false, false, false, false, false, false, false, false, false, false, false, false, false, false, false, false, false, false, false, false, false, false, false, false, false, false, false, false, false, false, false, false, false, false, false, false, false, false, false, false, false, false, false, false, false, false, false, false, false, false, false, false, false, false, false, false, false, false, false, false, false, false, false, false, false, false, false, false, false, false, false, false, false, false, false, false, false, false, false, false, false, false, false, false, false, false, false, false, false, false, false, false, false, false, false, false, false, false, false, false, false, false, false, false, false, false, false, false, false, false, false, false, false, false, false, false, false, false, false, false, false, false, false, false, false, false, false, false, false, false, false, false, false, false, false, false, false, false, false, false, false, false, false, false, false, false, false, false, false, false, false, false, false, false, false, false, false, false, false, false, false, false, false, false, false, false, false, false, false, false, false, false, false, false, false, false, false, false, false, false, false, false, false, false, false, false, false, false, false, false, false, false, false, false, false, false, false, false, false, false, false, false, false, false, false, false, false, false, false, false, false, false, false, false, false, false, false, false, false, false, false, false, false, false, false, false, false, false, false, false, false, false, false, false, false, false, false, false, false, false, false, false, false, false, false, false, false, false, false, false, false, false, false, false, false, false, false, false, false, false, false, false, false, false, false, false, false, false, false, false, false, false, false, false, false, false, false, false, false, false, false, false, false, false, false, false, false, false, false, false, false, false, false, false, false, false, false, false, false, false, false, false, false, false, false, false, false, false, false, false, false, false, false, false, false, false, false, false, false, false]"
      - "decl f38: <42>"
      - "  retn []group"
      - "decl f39: <43>"
      - "  retn [0, 0, 0, 0, 0, 0, 0, 0, 0, 0, 0, 0, 0, 0, 0, 0, 0, 0, 0, 0, 0, 0, 0, 0, 0, 0, 0, 0, 0, 0, 0, 0, 0, 0, 0, 0, 0, 0, 0, 0, 0, 0, 0, 0, 0, 0, 0, 0, 0, 0, 0, 0, 0, 0, 0, 0, 0, 0, 0, 0, 0, 0, 0, 0]"
      - "decl f40: <44>"
      - "  retn []group"
      - "decl f41: <45>"
      - "  retn [false, false, false, false, false, false, false, false]"
      - "decl f42: <46>"
      - "  retn 0"
      - "decl f43: <47>"
      - "  retn [0]"
      - "decl f44: <48>"
      - "  retn 0"
      - "decl f45: <49>"
      - "  retn [false, false, false, false, false, false, false, false]"
      - "decl f46: <50>"
      - "  retn 0"
      - "decl f47: <51>"
      - "  retn [0]"
      - "decl f48: <52>"
      - "  retn 0"
      - "decl f49: <53>"
      - "  retn [false, false, false, false, false, false, false, false, false, false, false, false, false, false, false, false]"
      - "decl f50: <54>"
      - "  retn 0"
      - "decl f51: <55>"
      - "  retn [0, 0]"
      - "decl f52: <56>"
      - "  retn 0"
      - "decl f53: <57>"
      - "  retn [false, false, false, false, false, false, false, false, false, false, false, false, false, false, false, false]"
      - "decl f54: <58>"
      - "  retn 0"
      - "decl f55: <59>"
      - "  retn [0, 0]"
      - "decl f56: <60>"
      - "  retn 0"
      - "decl f57: <61>"
      - "  retn [false, false, false, false, false, false, false, false, false, false, false, false, false, false, false, false, false, false, false, false, false, false, false, false, false, false, false, false, false, false, false, false]"
      - "decl f58: <62>"
      - "  retn 0"
      - "decl f59: <63>"
      - "  retn [0, 0, 0, 0]"
      - "decl f60: <64>"
      - "  retn 0"
      - "decl f61: <65>"
      - "  retn [false, false, false, false, false, false, false, false, false, false, false, false, false, false, false, false, false, false, false, false, false, false, false, false, false, false, false, false, false, false, false, false]"
      - "decl f62: <66>"
      - "  retn 0"
      - "decl f63: <67>"
      - "  retn [0, 0, 0, 0]"
      - "decl f64: <68>"
      - "  retn 0"
      - "decl f65: <69>"
      - "  retn [false, false, false, false, false, false, false, false, false, false, false, false, false, false, false, false, false, false, false, false, false, false, false, false, false, false, false, false, false, false, false, false, false, false, false, false, false, false, false, false, false, false, false, false, false, false, false, false, false, false, false, false, false, false, false, false, false, false, false, false, false, false, false, false]"
      - "decl f66: <70>"
      - "  retn 0"
      - "decl f67: <71>"
      - "  retn [0, 0, 0, 0, 0, 0, 0, 0]"
      - "decl f68: <72>"
      - "  retn 0"
      - "decl f69: <73>"
      - "  retn [false, false, false, false, false, false, false, false, false, false, false, false, false, false, false, false, false, false, false, false, false, false, false, false, false, false, false, false, false, false, false, false, false, false, false, false, false, false, false, false, false, false, false, false, false, false, false, false, false, false, false, false, false, false, false, false, false, false, false, false, false, false, false, false]"
      - "decl f70: <74>"
      - "  retn 0"
      - "decl f71: <75>"
      - "  retn [0, 0, 0, 0, 0, 0, 0, 0]"
      - "decl f72: <76>"
      - "  retn 0"
      - "decl f73: <77>"
      - "  retn [false, false, false, false, false, false, false, false, false, false, false, false, false, false, false, false, false, false, false, false, false, false, false, false, false, false, false, false, false, false, false, false, false, false, false, false, false, false, false, false, false, false, false, false, false, false, false, false, false, false, false, false, false, false, false, false, false, false, false, false, false, false, false, false, false, false, false, false, false, false, false, false, false, false, false, false, false, false, false, false, false, false, false, false, false, false, false, false, false, false, false, false, false, false, false, false, false, false, false, false, false, false, false, false, false, false, false, false, false, false, false, false, false, false, false, false, false, false, false, false, false, false, false, false, false, false, false, false]"
      - "decl f74: <78>"
      - "  retn 0"
      - "decl f75: <79>"
      - "  retn [0, 0, 0, 0, 0, 0, 0, 0, 0, 0, 0, 0, 0, 0, 0, 0]"
      - "decl f76: <80>"
      - "  retn 0"
      - "decl f77: <81>"
      - "  retn [false, false, false, false, false, false, false, false, false, false, false, false, false, false, false, false, false, false, false, false, false, false, false, false, false, false, false, false, false, false, false, false, false, false, false, false, false, false, false, false, false, false, false, false, false, false, false, false, false, false, false, false, false, false, false, false, false, false, false, false, false, false, false, false, false, false, false, false, false, false, false, false, false, false, false, false, false, false, false, false, false, false, false, false, false, false, false, false, false, false, false, false, false, false, false, false, false, false, false, false, false, false, false, false, false, false, false, false, false, false, false, false, false, false, false, false, false, false, false, false, false, false, false, false, false, false, false, false]"
      - "decl f78: <82>"
      - "  retn 0"
      - "decl f79: <83>"
      - "  retn [0, 0, 0, 0, 0, 0, 0, 0, 0, 0, 0, 0, 0, 0, 0, 0]"
      - "decl f80: <84>"
      - "  retn 0"
      - "decl f81: <85>"
      - "  retn [false, false, false, false, false, false, false, false]"
      - "decl f82: <86>"
      - "  retn 0"
      - "decl f83: <87>"
      - "  retn [0]"
      - "decl f84: <88>"
      - "  retn 0"
      - "decl f85: <89>"
      - "  retn [false, false, false, false, false, false, false, false]"
      - "decl f86: <90>"
      - "  retn 0"
      - "decl f87: <91>"
      - "  retn [0]"
      - "decl f88: <92>"
      - "  retn 0"
      - "decl f89: <93>"
      - "  retn [false, false, false, false, false, false, false, false, false, false, false, false, false, false, false, false]"
      - "decl f90: <94>"
      - "  retn 0"
      - "decl f91: <95>"
      - "  retn [0, 0]"
      - "decl f92: <96>"
      - "  retn 0"
      - "decl f93: <97>"
      - "  retn [false, false, false, false, false, false, false, false, false, false, false, false, false, false, false, false]"
      - "decl f94: <98>"
      - "  retn 0"
      - "decl f95: <99>"
      - "  retn [0, 0]"
      - "decl f96: <100>"
      - "  retn 0"
      - "decl f97: <101>"
      - "  retn [false, false, false, false, false, false, false, false, false, false, false, false, false, false, false, false, false, false, false, false, false, false, false, false, false, false, false, false, false, false, false, false]"
      - "decl f98: <102>"
      - "  retn 0"
      - "decl f99: <103>"
      - "  retn [0, 0, 0, 0]"
      - "decl f100: <104>"
      - "  retn 0"
      - "decl f101: <105>"
      - "  retn [false, false, false, false, false, false, false, false, false, false, false, false, false, false, false, false, false, false, false, false, false, false, false, false, false, false, false, false, false, false, false, false]"
      - "decl f102: <106>"
      - "  retn 0"
      - "decl f103: <107>"
      - "  retn [0, 0, 0, 0]"
      - "decl f104: <108>"
      - "  retn 0"
      - "decl f105: <109>"
      - "  retn [false, false, false, false, false, false, false, false, false, false, false, false, false, false, false, false, false, false, false, false, false, false, false, false, false, false, false, false, false, false, false, false, false, false, false, false, false, false, false, false, false, false, false, false, false, false, false, false, false, false, false, false, false, false, false, false, false, false, false, false, false, false, false, false]"
      - "decl f106: <110>"
      - "  retn 0"
      - "decl f107: <111>"
      - "  retn [0, 0, 0, 0, 0, 0, 0, 0]"
      - "decl f108: <112>"
      - "  retn 0"
      - "decl f109: <113>"
      - "  retn [false, false, false, false, false, false, false, false, false, false, false, false, false, false, false, false, false, false, false, false, false, false, false, false, false, false, false, false, false, false, false, false, false, false, false, false, false, false, false, false, false, false, false, false, false, false, false, false, false, false, false, false, false, false, false, false, false, false, false, false, false, false, false, false]"
      - "decl f110: <114>"
      - "  retn 0"
      - "decl f111: <115>"
      - "  retn [0, 0, 0, 0, 0, 0, 0, 0]"
      - "decl f112: <116>"
      - "  retn 0"
      - "decl f113: <117>"
      - "  retn [false, false, false, false, false, false, false, false, false, false, false, false, false, false, false, false, false, false, false, false, false, false, false, false, false, false, false, false, false, false, false, false, false, false, false, false, false, false, false, false, false, false, false, false, false, false, false, false, false, false, false, false, false, false, false, false, false, false, false, false, false, false, false, false, false, false, false, false, false, false, false, false, false, false, false, false, false, false, false, false, false, false, false, false, false, false, false, false, false, false, false, false, false, false, false, false, false, false, false, false, false, false, false, false, false, false, false, false, false, false, false, false, false, false, false, false, false, false, false, false, false, false, false, false, false, false, false, false]"
      - "decl f114: <118>"
      - "  retn 0"
      - "decl f115: <119>"
      - "  retn [0, 0, 0, 0, 0, 0, 0, 0, 0, 0, 0, 0, 0, 0, 0, 0]"
      - "decl f116: <120>"
      - "  retn 0"
      - "decl f117: <121>"
      - "  retn [false, false, false, false, false, false, false, false, false, false, false, false, false, false, false, false, false, false, false, false, false, false, false, false, false, false, false, false, false, false, false, false, false, false, false, false, false, false, false, false, false, false, false, false, false, false, false, false, false, false, false, false, false, false, false, false, false, false, false, false, false, false, false, false, false, false, false, false, false, false, false, false, false, false, false, false, false, false, false, false, false, false, false, false, false, false, false, false, false, false, false, false, false, false, false, false, false, false, false, false, false, false, false, false, false, false, false, false, false, false, false, false, false, false, false, false, false, false, false, false, false, false, false, false, false, false, false, false]"
      - "decl f118: <122>"
      - "  retn 0"
      - "decl f119: <123>"
      - "  retn [0, 0, 0, 0, 0, 0, 0, 0, 0, 0, 0, 0, 0, 0, 0, 0]"
      - "decl f120: <124>"
      - "  retn 0"
      - ""
    output:
      - input_file: input/dummy.in
        output:
          registers:
            r0:
              type: bool
              value: "true"
<<<<<<< HEAD
    initial_ast: 9cc61788d5d9a7d5fc7ee398d25ec25262d1968ff7caf602e8471b2ac0f4a020
    imports_resolved_ast: 6b6781241bd8ce692d6ed20784d7fe32aacf9b2563d1e35bafbadba597770826
    canonicalized_ast: 6b6781241bd8ce692d6ed20784d7fe32aacf9b2563d1e35bafbadba597770826
    type_inferenced_ast: 282f3db4e6a9f6a5167a78f4d5880246b36224adb23e9d5cec9b010c3749e21e
=======
    initial_ast: 807b3292dc1b29d7d1029512a045917b2691e05030e4ffcde7047f99380da82b
    imports_resolved_ast: 53bed3c51aadb358acffa0a7036c778b1ee7ccc35f072fbab0de70bdc2aaa4cc
    canonicalized_ast: 53bed3c51aadb358acffa0a7036c778b1ee7ccc35f072fbab0de70bdc2aaa4cc
    type_inferenced_ast: 3f6ebc3cb343d0b849bfe723d8be148e0f4aba1d38c0efb15b7bb5d985cf5c35
>>>>>>> d621ee72
<|MERGE_RESOLUTION|>--- conflicted
+++ resolved
@@ -263,14 +263,7 @@
             r0:
               type: bool
               value: "true"
-<<<<<<< HEAD
-    initial_ast: 9cc61788d5d9a7d5fc7ee398d25ec25262d1968ff7caf602e8471b2ac0f4a020
-    imports_resolved_ast: 6b6781241bd8ce692d6ed20784d7fe32aacf9b2563d1e35bafbadba597770826
-    canonicalized_ast: 6b6781241bd8ce692d6ed20784d7fe32aacf9b2563d1e35bafbadba597770826
-    type_inferenced_ast: 282f3db4e6a9f6a5167a78f4d5880246b36224adb23e9d5cec9b010c3749e21e
-=======
-    initial_ast: 807b3292dc1b29d7d1029512a045917b2691e05030e4ffcde7047f99380da82b
-    imports_resolved_ast: 53bed3c51aadb358acffa0a7036c778b1ee7ccc35f072fbab0de70bdc2aaa4cc
-    canonicalized_ast: 53bed3c51aadb358acffa0a7036c778b1ee7ccc35f072fbab0de70bdc2aaa4cc
-    type_inferenced_ast: 3f6ebc3cb343d0b849bfe723d8be148e0f4aba1d38c0efb15b7bb5d985cf5c35
->>>>>>> d621ee72
+    initial_ast: b8d75a352d10bbdb57b672731b6a0ce3a541f0f2f59b5b8db932d6cdbedfd525
+    imports_resolved_ast: 3d0b38f7fd07a1da2837db3164d436db13d3ec0fe3c51be5298dc24121eb0d04
+    canonicalized_ast: 3d0b38f7fd07a1da2837db3164d436db13d3ec0fe3c51be5298dc24121eb0d04
+    type_inferenced_ast: aa7c934cb07e0134683a64c50d5f81ec4b7a6ae646065c7d51d6bd0cdc605d16
---
namespace: Compile
expectation: Pass
outputs:
  - circuit:
      num_public_variables: 0
      num_private_variables: 4
      num_constraints: 4
      at: ba65c8c85d676559099b1e0b0b0409fc2af441050591ecbbdd00319fd879f941
      bt: 89fc68aab179f6cf1f33e0e9313f7d7e73fcb89048e3bc03c14705b1686ae2bb
      ct: 210e130878aabaf46f1fe72749a263f9eb71c6a262b80f13882ed08d472c0ecd
    output:
      - input_file: inputs/true_true.in
        output:
          registers:
            b:
              type: bool
              value: "true"
            c:
              type: bool
              value: "false"
    initial_ast: a0d94cf80bd21b67569021ce9043c739d349c04e305f782870e800ddf4ac29ad
<<<<<<< HEAD
    imports_resolved_ast: c94d04c6726634d41eca87a5f62e79971e058a05ac698b98a454ea1a4e56ec95
    canonicalized_ast: c94d04c6726634d41eca87a5f62e79971e058a05ac698b98a454ea1a4e56ec95
    type_inferenced_ast: 4fb6ce8325b8b1ffaa85b7d041ba34d51df642e97a0740a38d058c6f70e206a4
=======
    ir: 8d6b96970be19091f9609169d24b20f8b2257d90a3e17ae3321e027cac98f6d8
    imports_resolved_ast: d05c9b0dfc1c0f2afea227c180ee5f6d31ab1cd1d4882f07061609f0ec6d5e3b
    canonicalized_ast: d05c9b0dfc1c0f2afea227c180ee5f6d31ab1cd1d4882f07061609f0ec6d5e3b
    type_inferenced_ast: dd71b2fb54e159a64302b6729a4ecbfa634cbc32a7a4b74ce71a3983c1d5a90d
>>>>>>> 3626fbdb
<|MERGE_RESOLUTION|>--- conflicted
+++ resolved
@@ -20,13 +20,7 @@
               type: bool
               value: "false"
     initial_ast: a0d94cf80bd21b67569021ce9043c739d349c04e305f782870e800ddf4ac29ad
-<<<<<<< HEAD
+    ir: 8d6b96970be19091f9609169d24b20f8b2257d90a3e17ae3321e027cac98f6d8
     imports_resolved_ast: c94d04c6726634d41eca87a5f62e79971e058a05ac698b98a454ea1a4e56ec95
     canonicalized_ast: c94d04c6726634d41eca87a5f62e79971e058a05ac698b98a454ea1a4e56ec95
-    type_inferenced_ast: 4fb6ce8325b8b1ffaa85b7d041ba34d51df642e97a0740a38d058c6f70e206a4
-=======
-    ir: 8d6b96970be19091f9609169d24b20f8b2257d90a3e17ae3321e027cac98f6d8
-    imports_resolved_ast: d05c9b0dfc1c0f2afea227c180ee5f6d31ab1cd1d4882f07061609f0ec6d5e3b
-    canonicalized_ast: d05c9b0dfc1c0f2afea227c180ee5f6d31ab1cd1d4882f07061609f0ec6d5e3b
-    type_inferenced_ast: dd71b2fb54e159a64302b6729a4ecbfa634cbc32a7a4b74ce71a3983c1d5a90d
->>>>>>> 3626fbdb
+    type_inferenced_ast: 4fb6ce8325b8b1ffaa85b7d041ba34d51df642e97a0740a38d058c6f70e206a4
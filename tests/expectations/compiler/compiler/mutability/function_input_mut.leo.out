---
namespace: Compile
expectation: Pass
outputs:
  - circuit:
      num_public_variables: 0
      num_private_variables: 2
      num_constraints: 2
      at: 401937c524c61a28b4fab76d7a1f85bb628850012af62362a0922610372faf92
      bt: cdf9a9cee4f2edf55111a95ae60bde9801080f6bde638a5c79273a39a2f9f7f5
      ct: 643d5437104296e21d906ecb15b2c96ad278f20cfc4af53b12bb6069bd853726
    ir:
      - "decl f0: <0>"
      - "  store &v1, ((v0), (), (), ())"
      - "  store &v2, true"
      - "  eq &v3, v2, true"
      - "  retn v3"
      - "decl f1: <4>"
      - "  retn [false, false, false, false, false, false, false, false, false, false, false, false, false, false, false, false, false, false, false, false, false, false, false, false, false, false, false, false, false, false, false, false, false, false, false, false, false, false, false, false, false, false, false, false, false, false, false, false, false, false, false, false, false, false, false, false, false, false, false, false, false, false, false, false, false, false, false, false, false, false, false, false, false, false, false, false, false, false, false, false, false, false, false, false, false, false, false, false, false, false, false, false, false, false, false, false, false, false, false, false, false, false, false, false, false, false, false, false, false, false, false, false, false, false, false, false, false, false, false, false, false, false, false, false, false, false, false, false, false, false, false, false, false, false, false, false, false, false, false, false, false, false, false, false, false, false, false, false, false, false, false, false, false, false, false, false, false, false, false, false, false, false, false, false, false, false, false, false, false, false, false, false, false, false, false, false, false, false, false, false, false, false, false, false, false, false, false, false, false, false, false, false, false, false, false, false, false, false, false, false, false, false, false, false, false, false, false, false, false, false, false, false, false, false, false, false, false, false, false, false, false, false, false, false, false, false, false, false, false, false, false, false, false, false, false, false, false, false, false, false, false, false, false, false, false, false, false, false, false, false, false, false, false, false, false, false]"
      - "decl f2: <5>"
      - "  retn aleo1qnr4dkkvkgfqph0vzc3y6z2eu975wnpz2925ntjccd5cfqxtyu8sta57j8"
      - "decl f3: <6>"
      - "  retn [0, 0, 0, 0, 0, 0, 0, 0, 0, 0, 0, 0, 0, 0, 0, 0, 0, 0, 0, 0, 0, 0, 0, 0, 0, 0, 0, 0, 0, 0, 0, 0]"
      - "decl f4: <7>"
      - "  retn aleo1qnr4dkkvkgfqph0vzc3y6z2eu975wnpz2925ntjccd5cfqxtyu8sta57j8"
      - "decl f5: <8>"
      - "  retn [false, false, false, false, false, false, false, false, false, false, false, false, false, false, false, false, false, false, false, false, false, false, false, false, false, false, false, false, false, false, false, false, false, false, false, false, false, false, false, false, false, false, false, false, false, false, false, false, false, false, false, false, false, false, false, false, false, false, false, false, false, false, false, false, false, false, false, false, false, false, false, false, false, false, false, false, false, false, false, false, false, false, false, false, false, false, false, false, false, false, false, false, false, false, false, false, false, false, false, false, false, false, false, false, false, false, false, false, false, false, false, false, false, false, false, false, false, false, false, false, false, false, false, false, false, false, false, false, false, false, false, false, false, false, false, false, false, false, false, false, false, false, false, false, false, false, false, false, false, false, false, false, false, false, false, false, false, false, false, false, false, false, false, false, false, false, false, false, false, false, false, false, false, false, false, false, false, false, false, false, false, false, false, false, false, false, false, false, false, false, false, false, false, false, false, false, false, false, false, false, false, false, false, false, false, false, false, false, false, false, false, false, false, false, false, false, false, false, false, false, false, false, false, false, false, false, false, false, false, false, false, false, false, false, false, false, false, false, false, false, false, false, false, false, false, false, false, false, false, false, false, false, false, false, false, false]"
      - "decl f6: <9>"
      - "  retn aleo1qnr4dkkvkgfqph0vzc3y6z2eu975wnpz2925ntjccd5cfqxtyu8sta57j8"
      - "decl f7: <10>"
      - "  retn [0, 0, 0, 0, 0, 0, 0, 0, 0, 0, 0, 0, 0, 0, 0, 0, 0, 0, 0, 0, 0, 0, 0, 0, 0, 0, 0, 0, 0, 0, 0, 0]"
      - "decl f8: <11>"
      - "  retn aleo1qnr4dkkvkgfqph0vzc3y6z2eu975wnpz2925ntjccd5cfqxtyu8sta57j8"
      - "decl f9: <12>"
      - "  retn 0"
      - "decl f10: <13>"
      - "  retn [false]"
      - "decl f11: <14>"
      - "  retn false"
      - "decl f12: <15>"
      - "  retn [0]"
      - "decl f13: <16>"
      - "  retn false"
      - "decl f14: <17>"
      - "  retn [false]"
      - "decl f15: <18>"
      - "  retn false"
      - "decl f16: <19>"
      - "  retn [0]"
      - "decl f17: <20>"
      - "  retn false"
      - "decl f18: <21>"
      - "  retn [false, false, false, false, false, false, false, false, false, false, false, false, false, false, false, false, false, false, false, false, false, false, false, false, false, false, false, false, false, false, false, false, false, false, false, false, false, false, false, false, false, false, false, false, false, false, false, false, false, false, false, false, false, false, false, false, false, false, false, false, false, false, false, false, false, false, false, false, false, false, false, false, false, false, false, false, false, false, false, false, false, false, false, false, false, false, false, false, false, false, false, false, false, false, false, false, false, false, false, false, false, false, false, false, false, false, false, false, false, false, false, false, false, false, false, false, false, false, false, false, false, false, false, false, false, false, false, false, false, false, false, false, false, false, false, false, false, false, false, false, false, false, false, false, false, false, false, false, false, false, false, false, false, false, false, false, false, false, false, false, false, false, false, false, false, false, false, false, false, false, false, false, false, false, false, false, false, false, false, false, false, false, false, false, false, false, false, false, false, false, false, false, false, false, false, false, false, false, false, false, false, false, false, false, false, false, false, false, false, false, false, false, false, false, false, false, false, false, false, false, false, false, false, false, false, false, false, false, false, false, false, false, false, false, false, false, false, false, false, false, false, false, false, false, false, false, false, false, false, false, false, false, false]"
      - "decl f19: <22>"
      - "  retn 'a'"
      - "decl f20: <23>"
      - "  retn [0, 0, 0, 0, 0, 0, 0, 0, 0, 0, 0, 0, 0, 0, 0, 0, 0, 0, 0, 0, 0, 0, 0, 0, 0, 0, 0, 0, 0, 0, 0, 0]"
      - "decl f21: <24>"
      - "  retn 'a'"
      - "decl f22: <25>"
      - "  retn [false, false, false, false, false, false, false, false, false, false, false, false, false, false, false, false, false, false, false, false, false, false, false, false, false, false, false, false, false, false, false, false, false, false, false, false, false, false, false, false, false, false, false, false, false, false, false, false, false, false, false, false, false, false, false, false, false, false, false, false, false, false, false, false, false, false, false, false, false, false, false, false, false, false, false, false, false, false, false, false, false, false, false, false, false, false, false, false, false, false, false, false, false, false, false, false, false, false, false, false, false, false, false, false, false, false, false, false, false, false, false, false, false, false, false, false, false, false, false, false, false, false, false, false, false, false, false, false, false, false, false, false, false, false, false, false, false, false, false, false, false, false, false, false, false, false, false, false, false, false, false, false, false, false, false, false, false, false, false, false, false, false, false, false, false, false, false, false, false, false, false, false, false, false, false, false, false, false, false, false, false, false, false, false, false, false, false, false, false, false, false, false, false, false, false, false, false, false, false, false, false, false, false, false, false, false, false, false, false, false, false, false, false, false, false, false, false, false, false, false, false, false, false, false, false, false, false, false, false, false, false, false, false, false, false, false, false, false, false, false, false, false, false, false, false, false, false, false, false, false, false, false, false]"
      - "decl f23: <26>"
      - "  retn 'a'"
      - "decl f24: <27>"
      - "  retn [0, 0, 0, 0, 0, 0, 0, 0, 0, 0, 0, 0, 0, 0, 0, 0, 0, 0, 0, 0, 0, 0, 0, 0, 0, 0, 0, 0, 0, 0, 0, 0]"
      - "decl f25: <28>"
      - "  retn 'a'"
      - "decl f26: <29>"
      - "  retn [false, false, false, false, false, false, false, false, false, false, false, false, false, false, false, false, false, false, false, false, false, false, false, false, false, false, false, false, false, false, false, false, false, false, false, false, false, false, false, false, false, false, false, false, false, false, false, false, false, false, false, false, false, false, false, false, false, false, false, false, false, false, false, false, false, false, false, false, false, false, false, false, false, false, false, false, false, false, false, false, false, false, false, false, false, false, false, false, false, false, false, false, false, false, false, false, false, false, false, false, false, false, false, false, false, false, false, false, false, false, false, false, false, false, false, false, false, false, false, false, false, false, false, false, false, false, false, false, false, false, false, false, false, false, false, false, false, false, false, false, false, false, false, false, false, false, false, false, false, false, false, false, false, false, false, false, false, false, false, false, false, false, false, false, false, false, false, false, false, false, false, false, false, false, false, false, false, false, false, false, false, false, false, false, false, false, false, false, false, false, false, false, false, false, false, false, false, false, false, false, false, false, false, false, false, false, false, false, false, false, false, false, false, false, false, false, false, false, false, false, false, false, false, false, false, false, false, false, false, false, false, false, false, false, false, false, false, false, false, false, false, false, false, false, false, false, false, false, false, false, false, false, false]"
      - "decl f27: <30>"
      - "  retn []"
      - "decl f28: <31>"
      - "  retn [0, 0, 0, 0, 0, 0, 0, 0, 0, 0, 0, 0, 0, 0, 0, 0, 0, 0, 0, 0, 0, 0, 0, 0, 0, 0, 0, 0, 0, 0, 0, 0]"
      - "decl f29: <32>"
      - "  retn []"
      - "decl f30: <33>"
      - "  retn [false, false, false, false, false, false, false, false, false, false, false, false, false, false, false, false, false, false, false, false, false, false, false, false, false, false, false, false, false, false, false, false, false, false, false, false, false, false, false, false, false, false, false, false, false, false, false, false, false, false, false, false, false, false, false, false, false, false, false, false, false, false, false, false, false, false, false, false, false, false, false, false, false, false, false, false, false, false, false, false, false, false, false, false, false, false, false, false, false, false, false, false, false, false, false, false, false, false, false, false, false, false, false, false, false, false, false, false, false, false, false, false, false, false, false, false, false, false, false, false, false, false, false, false, false, false, false, false, false, false, false, false, false, false, false, false, false, false, false, false, false, false, false, false, false, false, false, false, false, false, false, false, false, false, false, false, false, false, false, false, false, false, false, false, false, false, false, false, false, false, false, false, false, false, false, false, false, false, false, false, false, false, false, false, false, false, false, false, false, false, false, false, false, false, false, false, false, false, false, false, false, false, false, false, false, false, false, false, false, false, false, false, false, false, false, false, false, false, false, false, false, false, false, false, false, false, false, false, false, false, false, false, false, false, false, false, false, false, false, false, false, false, false, false, false, false, false, false, false, false, false, false, false]"
      - "decl f31: <34>"
      - "  retn []"
      - "decl f32: <35>"
      - "  retn [0, 0, 0, 0, 0, 0, 0, 0, 0, 0, 0, 0, 0, 0, 0, 0, 0, 0, 0, 0, 0, 0, 0, 0, 0, 0, 0, 0, 0, 0, 0, 0]"
      - "decl f33: <36>"
      - "  retn []"
      - "decl f34: <37>"
      - "  retn [false, false, false, false, false, false, false, false, false, false, false, false, false, false, false, false, false, false, false, false, false, false, false, false, false, false, false, false, false, false, false, false, false, false, false, false, false, false, false, false, false, false, false, false, false, false, false, false, false, false, false, false, false, false, false, false, false, false, false, false, false, false, false, false, false, false, false, false, false, false, false, false, false, false, false, false, false, false, false, false, false, false, false, false, false, false, false, false, false, false, false, false, false, false, false, false, false, false, false, false, false, false, false, false, false, false, false, false, false, false, false, false, false, false, false, false, false, false, false, false, false, false, false, false, false, false, false, false, false, false, false, false, false, false, false, false, false, false, false, false, false, false, false, false, false, false, false, false, false, false, false, false, false, false, false, false, false, false, false, false, false, false, false, false, false, false, false, false, false, false, false, false, false, false, false, false, false, false, false, false, false, false, false, false, false, false, false, false, false, false, false, false, false, false, false, false, false, false, false, false, false, false, false, false, false, false, false, false, false, false, false, false, false, false, false, false, false, false, false, false, false, false, false, false, false, false, false, false, false, false, false, false, false, false, false, false, false, false, false, false, false, false, false, false, false, false, false, false, false, false, false, false, false, false, false, false, false, false, false, false, false, false, false, false, false, false, false, false, false, false, false, false, false, false, false, false, false, false, false, false, false, false, false, false, false, false, false, false, false, false, false, false, false, false, false, false, false, false, false, false, false, false, false, false, false, false, false, false, false, false, false, false, false, false, false, false, false, false, false, false, false, false, false, false, false, false, false, false, false, false, false, false, false, false, false, false, false, false, false, false, false, false, false, false, false, false, false, false, false, false, false, false, false, false, false, false, false, false, false, false, false, false, false, false, false, false, false, false, false, false, false, false, false, false, false, false, false, false, false, false, false, false, false, false, false, false, false, false, false, false, false, false, false, false, false, false, false, false, false, false, false, false, false, false, false, false, false, false, false, false, false, false, false, false, false, false, false, false, false, false, false, false, false, false, false, false, false, false, false, false, false, false, false, false, false, false, false, false, false, false, false, false, false, false, false, false, false, false, false, false, false, false, false, false, false, false, false, false, false, false, false, false, false, false, false, false, false, false, false, false, false, false, false, false, false, false, false, false, false, false, false, false, false, false, false, false, false, false, false, false, false, false, false, false, false, false, false, false, false, false, false, false, false, false, false, false]"
      - "decl f35: <38>"
      - "  retn []group"
      - "decl f36: <39>"
      - "  retn [0, 0, 0, 0, 0, 0, 0, 0, 0, 0, 0, 0, 0, 0, 0, 0, 0, 0, 0, 0, 0, 0, 0, 0, 0, 0, 0, 0, 0, 0, 0, 0, 0, 0, 0, 0, 0, 0, 0, 0, 0, 0, 0, 0, 0, 0, 0, 0, 0, 0, 0, 0, 0, 0, 0, 0, 0, 0, 0, 0, 0, 0, 0, 0]"
      - "decl f37: <40>"
      - "  retn []group"
      - "decl f38: <41>"
      - "  retn [false, false, false, false, false, false, false, false, false, false, false, false, false, false, false, false, false, false, false, false, false, false, false, false, false, false, false, false, false, false, false, false, false, false, false, false, false, false, false, false, false, false, false, false, false, false, false, false, false, false, false, false, false, false, false, false, false, false, false, false, false, false, false, false, false, false, false, false, false, false, false, false, false, false, false, false, false, false, false, false, false, false, false, false, false, false, false, false, false, false, false, false, false, false, false, false, false, false, false, false, false, false, false, false, false, false, false, false, false, false, false, false, false, false, false, false, false, false, false, false, false, false, false, false, false, false, false, false, false, false, false, false, false, false, false, false, false, false, false, false, false, false, false, false, false, false, false, false, false, false, false, false, false, false, false, false, false, false, false, false, false, false, false, false, false, false, false, false, false, false, false, false, false, false, false, false, false, false, false, false, false, false, false, false, false, false, false, false, false, false, false, false, false, false, false, false, false, false, false, false, false, false, false, false, false, false, false, false, false, false, false, false, false, false, false, false, false, false, false, false, false, false, false, false, false, false, false, false, false, false, false, false, false, false, false, false, false, false, false, false, false, false, false, false, false, false, false, false, false, false, false, false, false, false, false, false, false, false, false, false, false, false, false, false, false, false, false, false, false, false, false, false, false, false, false, false, false, false, false, false, false, false, false, false, false, false, false, false, false, false, false, false, false, false, false, false, false, false, false, false, false, false, false, false, false, false, false, false, false, false, false, false, false, false, false, false, false, false, false, false, false, false, false, false, false, false, false, false, false, false, false, false, false, false, false, false, false, false, false, false, false, false, false, false, false, false, false, false, false, false, false, false, false, false, false, false, false, false, false, false, false, false, false, false, false, false, false, false, false, false, false, false, false, false, false, false, false, false, false, false, false, false, false, false, false, false, false, false, false, false, false, false, false, false, false, false, false, false, false, false, false, false, false, false, false, false, false, false, false, false, false, false, false, false, false, false, false, false, false, false, false, false, false, false, false, false, false, false, false, false, false, false, false, false, false, false, false, false, false, false, false, false, false, false, false, false, false, false, false, false, false, false, false, false, false, false, false, false, false, false, false, false, false, false, false, false, false, false, false, false, false, false, false, false, false, false, false, false, false, false, false, false, false, false, false, false, false, false, false, false, false, false, false, false, false, false, false, false, false, false, false, false, false, false, false, false]"
      - "decl f39: <42>"
      - "  retn []group"
      - "decl f40: <43>"
      - "  retn [0, 0, 0, 0, 0, 0, 0, 0, 0, 0, 0, 0, 0, 0, 0, 0, 0, 0, 0, 0, 0, 0, 0, 0, 0, 0, 0, 0, 0, 0, 0, 0, 0, 0, 0, 0, 0, 0, 0, 0, 0, 0, 0, 0, 0, 0, 0, 0, 0, 0, 0, 0, 0, 0, 0, 0, 0, 0, 0, 0, 0, 0, 0, 0]"
      - "decl f41: <44>"
      - "  retn []group"
      - "decl f42: <45>"
      - "  retn [false, false, false, false, false, false, false, false]"
      - "decl f43: <46>"
      - "  retn 0"
      - "decl f44: <47>"
      - "  retn [0]"
      - "decl f45: <48>"
      - "  retn 0"
      - "decl f46: <49>"
      - "  retn [false, false, false, false, false, false, false, false]"
      - "decl f47: <50>"
      - "  retn 0"
      - "decl f48: <51>"
      - "  retn [0]"
      - "decl f49: <52>"
      - "  retn 0"
      - "decl f50: <53>"
      - "  retn [false, false, false, false, false, false, false, false, false, false, false, false, false, false, false, false]"
      - "decl f51: <54>"
      - "  retn 0"
      - "decl f52: <55>"
      - "  retn [0, 0]"
      - "decl f53: <56>"
      - "  retn 0"
      - "decl f54: <57>"
      - "  retn [false, false, false, false, false, false, false, false, false, false, false, false, false, false, false, false]"
      - "decl f55: <58>"
      - "  retn 0"
      - "decl f56: <59>"
      - "  retn [0, 0]"
      - "decl f57: <60>"
      - "  retn 0"
      - "decl f58: <61>"
      - "  retn [false, false, false, false, false, false, false, false, false, false, false, false, false, false, false, false, false, false, false, false, false, false, false, false, false, false, false, false, false, false, false, false]"
      - "decl f59: <62>"
      - "  retn 0"
      - "decl f60: <63>"
      - "  retn [0, 0, 0, 0]"
      - "decl f61: <64>"
      - "  retn 0"
      - "decl f62: <65>"
      - "  retn [false, false, false, false, false, false, false, false, false, false, false, false, false, false, false, false, false, false, false, false, false, false, false, false, false, false, false, false, false, false, false, false]"
      - "decl f63: <66>"
      - "  retn 0"
      - "decl f64: <67>"
      - "  retn [0, 0, 0, 0]"
      - "decl f65: <68>"
      - "  retn 0"
      - "decl f66: <69>"
      - "  retn [false, false, false, false, false, false, false, false, false, false, false, false, false, false, false, false, false, false, false, false, false, false, false, false, false, false, false, false, false, false, false, false, false, false, false, false, false, false, false, false, false, false, false, false, false, false, false, false, false, false, false, false, false, false, false, false, false, false, false, false, false, false, false, false]"
      - "decl f67: <70>"
      - "  retn 0"
      - "decl f68: <71>"
      - "  retn [0, 0, 0, 0, 0, 0, 0, 0]"
      - "decl f69: <72>"
      - "  retn 0"
      - "decl f70: <73>"
      - "  retn [false, false, false, false, false, false, false, false, false, false, false, false, false, false, false, false, false, false, false, false, false, false, false, false, false, false, false, false, false, false, false, false, false, false, false, false, false, false, false, false, false, false, false, false, false, false, false, false, false, false, false, false, false, false, false, false, false, false, false, false, false, false, false, false]"
      - "decl f71: <74>"
      - "  retn 0"
      - "decl f72: <75>"
      - "  retn [0, 0, 0, 0, 0, 0, 0, 0]"
      - "decl f73: <76>"
      - "  retn 0"
      - "decl f74: <77>"
      - "  retn [false, false, false, false, false, false, false, false, false, false, false, false, false, false, false, false, false, false, false, false, false, false, false, false, false, false, false, false, false, false, false, false, false, false, false, false, false, false, false, false, false, false, false, false, false, false, false, false, false, false, false, false, false, false, false, false, false, false, false, false, false, false, false, false, false, false, false, false, false, false, false, false, false, false, false, false, false, false, false, false, false, false, false, false, false, false, false, false, false, false, false, false, false, false, false, false, false, false, false, false, false, false, false, false, false, false, false, false, false, false, false, false, false, false, false, false, false, false, false, false, false, false, false, false, false, false, false, false]"
      - "decl f75: <78>"
      - "  retn 0"
      - "decl f76: <79>"
      - "  retn [0, 0, 0, 0, 0, 0, 0, 0, 0, 0, 0, 0, 0, 0, 0, 0]"
      - "decl f77: <80>"
      - "  retn 0"
      - "decl f78: <81>"
      - "  retn [false, false, false, false, false, false, false, false, false, false, false, false, false, false, false, false, false, false, false, false, false, false, false, false, false, false, false, false, false, false, false, false, false, false, false, false, false, false, false, false, false, false, false, false, false, false, false, false, false, false, false, false, false, false, false, false, false, false, false, false, false, false, false, false, false, false, false, false, false, false, false, false, false, false, false, false, false, false, false, false, false, false, false, false, false, false, false, false, false, false, false, false, false, false, false, false, false, false, false, false, false, false, false, false, false, false, false, false, false, false, false, false, false, false, false, false, false, false, false, false, false, false, false, false, false, false, false, false]"
      - "decl f79: <82>"
      - "  retn 0"
      - "decl f80: <83>"
      - "  retn [0, 0, 0, 0, 0, 0, 0, 0, 0, 0, 0, 0, 0, 0, 0, 0]"
      - "decl f81: <84>"
      - "  retn 0"
      - "decl f82: <85>"
      - "  retn [false, false, false, false, false, false, false, false]"
      - "decl f83: <86>"
      - "  retn 0"
      - "decl f84: <87>"
      - "  retn [0]"
      - "decl f85: <88>"
      - "  retn 0"
      - "decl f86: <89>"
      - "  retn [false, false, false, false, false, false, false, false]"
      - "decl f87: <90>"
      - "  retn 0"
      - "decl f88: <91>"
      - "  retn [0]"
      - "decl f89: <92>"
      - "  retn 0"
      - "decl f90: <93>"
      - "  retn [false, false, false, false, false, false, false, false, false, false, false, false, false, false, false, false]"
      - "decl f91: <94>"
      - "  retn 0"
      - "decl f92: <95>"
      - "  retn [0, 0]"
      - "decl f93: <96>"
      - "  retn 0"
      - "decl f94: <97>"
      - "  retn [false, false, false, false, false, false, false, false, false, false, false, false, false, false, false, false]"
      - "decl f95: <98>"
      - "  retn 0"
      - "decl f96: <99>"
      - "  retn [0, 0]"
      - "decl f97: <100>"
      - "  retn 0"
      - "decl f98: <101>"
      - "  retn [false, false, false, false, false, false, false, false, false, false, false, false, false, false, false, false, false, false, false, false, false, false, false, false, false, false, false, false, false, false, false, false]"
      - "decl f99: <102>"
      - "  retn 0"
      - "decl f100: <103>"
      - "  retn [0, 0, 0, 0]"
      - "decl f101: <104>"
      - "  retn 0"
      - "decl f102: <105>"
      - "  retn [false, false, false, false, false, false, false, false, false, false, false, false, false, false, false, false, false, false, false, false, false, false, false, false, false, false, false, false, false, false, false, false]"
      - "decl f103: <106>"
      - "  retn 0"
      - "decl f104: <107>"
      - "  retn [0, 0, 0, 0]"
      - "decl f105: <108>"
      - "  retn 0"
      - "decl f106: <109>"
      - "  retn [false, false, false, false, false, false, false, false, false, false, false, false, false, false, false, false, false, false, false, false, false, false, false, false, false, false, false, false, false, false, false, false, false, false, false, false, false, false, false, false, false, false, false, false, false, false, false, false, false, false, false, false, false, false, false, false, false, false, false, false, false, false, false, false]"
      - "decl f107: <110>"
      - "  retn 0"
      - "decl f108: <111>"
      - "  retn [0, 0, 0, 0, 0, 0, 0, 0]"
      - "decl f109: <112>"
      - "  retn 0"
      - "decl f110: <113>"
      - "  retn [false, false, false, false, false, false, false, false, false, false, false, false, false, false, false, false, false, false, false, false, false, false, false, false, false, false, false, false, false, false, false, false, false, false, false, false, false, false, false, false, false, false, false, false, false, false, false, false, false, false, false, false, false, false, false, false, false, false, false, false, false, false, false, false]"
      - "decl f111: <114>"
      - "  retn 0"
      - "decl f112: <115>"
      - "  retn [0, 0, 0, 0, 0, 0, 0, 0]"
      - "decl f113: <116>"
      - "  retn 0"
      - "decl f114: <117>"
      - "  retn [false, false, false, false, false, false, false, false, false, false, false, false, false, false, false, false, false, false, false, false, false, false, false, false, false, false, false, false, false, false, false, false, false, false, false, false, false, false, false, false, false, false, false, false, false, false, false, false, false, false, false, false, false, false, false, false, false, false, false, false, false, false, false, false, false, false, false, false, false, false, false, false, false, false, false, false, false, false, false, false, false, false, false, false, false, false, false, false, false, false, false, false, false, false, false, false, false, false, false, false, false, false, false, false, false, false, false, false, false, false, false, false, false, false, false, false, false, false, false, false, false, false, false, false, false, false, false, false]"
      - "decl f115: <118>"
      - "  retn 0"
      - "decl f116: <119>"
      - "  retn [0, 0, 0, 0, 0, 0, 0, 0, 0, 0, 0, 0, 0, 0, 0, 0]"
      - "decl f117: <120>"
      - "  retn 0"
      - "decl f118: <121>"
      - "  retn [false, false, false, false, false, false, false, false, false, false, false, false, false, false, false, false, false, false, false, false, false, false, false, false, false, false, false, false, false, false, false, false, false, false, false, false, false, false, false, false, false, false, false, false, false, false, false, false, false, false, false, false, false, false, false, false, false, false, false, false, false, false, false, false, false, false, false, false, false, false, false, false, false, false, false, false, false, false, false, false, false, false, false, false, false, false, false, false, false, false, false, false, false, false, false, false, false, false, false, false, false, false, false, false, false, false, false, false, false, false, false, false, false, false, false, false, false, false, false, false, false, false, false, false, false, false, false, false]"
      - "decl f119: <122>"
      - "  retn 0"
      - "decl f120: <123>"
      - "  retn [0, 0, 0, 0, 0, 0, 0, 0, 0, 0, 0, 0, 0, 0, 0, 0]"
      - "decl f121: <124>"
      - "  retn 0"
      - ""
    output:
      - input_file: input/dummy.in
        output:
          registers:
            r0:
              type: bool
              value: "true"
<<<<<<< HEAD
    initial_ast: 71a9fabc8c12467e33d4dcb4ddf2489ac409acdea68d14723304e4350c29fa07
    imports_resolved_ast: 63ae686d756f990360a6ce962242c88989cb3f138aa8abccad0f774c25ab92fe
    canonicalized_ast: 63ae686d756f990360a6ce962242c88989cb3f138aa8abccad0f774c25ab92fe
    type_inferenced_ast: 9ae5c0b32a07352ee1c3ddf450ea60bce506851e87603385fd936f07c4c48be3
=======
    initial_ast: 0a261c6b8464e26f86a783eb078a204f3f72ad88b86e21a1e16e66a8adac0bd9
    imports_resolved_ast: a9593cb53514e553f1099c778fc1a831b470e71fab1ff48eaa17d93eab759508
    canonicalized_ast: a9593cb53514e553f1099c778fc1a831b470e71fab1ff48eaa17d93eab759508
    type_inferenced_ast: a8495ce18e20bccf5b43458820f76ee1b30b6ae65c1831848a239dff2f3c0953
>>>>>>> 03f78d56
<|MERGE_RESOLUTION|>--- conflicted
+++ resolved
@@ -265,14 +265,7 @@
             r0:
               type: bool
               value: "true"
-<<<<<<< HEAD
-    initial_ast: 71a9fabc8c12467e33d4dcb4ddf2489ac409acdea68d14723304e4350c29fa07
-    imports_resolved_ast: 63ae686d756f990360a6ce962242c88989cb3f138aa8abccad0f774c25ab92fe
-    canonicalized_ast: 63ae686d756f990360a6ce962242c88989cb3f138aa8abccad0f774c25ab92fe
-    type_inferenced_ast: 9ae5c0b32a07352ee1c3ddf450ea60bce506851e87603385fd936f07c4c48be3
-=======
-    initial_ast: 0a261c6b8464e26f86a783eb078a204f3f72ad88b86e21a1e16e66a8adac0bd9
-    imports_resolved_ast: a9593cb53514e553f1099c778fc1a831b470e71fab1ff48eaa17d93eab759508
-    canonicalized_ast: a9593cb53514e553f1099c778fc1a831b470e71fab1ff48eaa17d93eab759508
-    type_inferenced_ast: a8495ce18e20bccf5b43458820f76ee1b30b6ae65c1831848a239dff2f3c0953
->>>>>>> 03f78d56
+    initial_ast: c48b8db9a20353706a68c8692a64b3a4ff3882d00520233b8ab6f407ee333fcd
+    imports_resolved_ast: 28222fe9ae87a39dff46405419400fffe2b725bdeac25739eb65bf365e2a08f2
+    canonicalized_ast: 28222fe9ae87a39dff46405419400fffe2b725bdeac25739eb65bf365e2a08f2
+    type_inferenced_ast: 35c22b8bd031002817393303da21212db43bf894c0ed195ecaf648004205ddc8
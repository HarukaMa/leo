--- conflicted
+++ resolved
@@ -4,12 +4,11 @@
 outputs:
   - circuit:
       num_public_variables: 0
-<<<<<<< HEAD
-      num_private_variables: 1595
-      num_constraints: 1986
-      at: 67fbfdc7e9d37cedb30d577c160c0f88d62f1d294779b07ed08606868fa61c38
-      bt: e3a8e41ffd547488283a2d5b59274580e3a029cace4519e64e6c0dc60caa8024
-      ct: b9db2505dbb4917a14a70795f38b098f53d0e2f443d2f170c760dbcd99cfd82b
+      num_private_variables: 1277
+      num_constraints: 1604
+      at: c5d2d5bbb85d0f7ba48170fdb652aff057db6d1babf378d8a548af874e0734ff
+      bt: 726f3c39d11da5bc8487b8b7228a55cb7819a47a9b674d41f9c756c6927fb55a
+      ct: 7c4917152b59cb9caa30bad7d5119a3e36c40f7a783fdb8ff602dd5447573cc7
     ir:
       - "decl f0: <0>"
       - "  store &v1, ((v0), (), (), ())"
@@ -25,13 +24,6 @@
       - "  store &v3, v3"
       - "  retn v3"
       - ""
-=======
-      num_private_variables: 1277
-      num_constraints: 1604
-      at: c5d2d5bbb85d0f7ba48170fdb652aff057db6d1babf378d8a548af874e0734ff
-      bt: 726f3c39d11da5bc8487b8b7228a55cb7819a47a9b674d41f9c756c6927fb55a
-      ct: 7c4917152b59cb9caa30bad7d5119a3e36c40f7a783fdb8ff602dd5447573cc7
->>>>>>> 866066a8
     output:
       - input_file: input/index1.in
         output:

--- conflicted
+++ resolved
@@ -4,9 +4,5 @@
 outputs:
   - output:
       - initial_input_ast: no input
-<<<<<<< HEAD
-    initial_ast: 74b5313552bdb51bdad8a657d0654be98aa4af8dad03ddbba2bb361ec73a0f79
-    unrolled_ast: 74b5313552bdb51bdad8a657d0654be98aa4af8dad03ddbba2bb361ec73a0f79
-=======
     initial_ast: 45eba143ed60c3504606b1d63c9b222b3680ea90431aebdd74fbcc9e7eae0ed2
->>>>>>> 7592de6d
+    unrolled_ast: 45eba143ed60c3504606b1d63c9b222b3680ea90431aebdd74fbcc9e7eae0ed2
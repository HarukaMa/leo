--- conflicted
+++ resolved
@@ -20,13 +20,7 @@
               type: bool
               value: "true"
     initial_ast: cef7142dead18e21c8f9e6c00f7a31b559ba9a2f2d6432103ad9b3ffa71bae92
-<<<<<<< HEAD
+    ir: ab4bb2e0733d8bdfeb0124533d8ff2e6d2c2051f351c53017de1699a98afa1fc
     imports_resolved_ast: 80baf0262d9fa5d24583588cbf7e3c2b245473e17f598f7a9a675babb84184df
     canonicalized_ast: 80baf0262d9fa5d24583588cbf7e3c2b245473e17f598f7a9a675babb84184df
-    type_inferenced_ast: c89de8389aa80971c1d13603a4c0cbe43f9b6aa2ad6570c59731538f16153f03
-=======
-    ir: ab4bb2e0733d8bdfeb0124533d8ff2e6d2c2051f351c53017de1699a98afa1fc
-    imports_resolved_ast: 7f9d9e99da59004a4afc689182786cd70389dca4981c757576ed5b60c044ff3e
-    canonicalized_ast: 7f9d9e99da59004a4afc689182786cd70389dca4981c757576ed5b60c044ff3e
-    type_inferenced_ast: 302edf4d35b56b4c063e7889712ff07fd3a0b0394831d9e568ef568d7af93ad5
->>>>>>> 3626fbdb
+    type_inferenced_ast: c89de8389aa80971c1d13603a4c0cbe43f9b6aa2ad6570c59731538f16153f03
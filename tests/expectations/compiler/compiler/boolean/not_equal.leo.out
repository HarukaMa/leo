---
namespace: Compile
expectation: Pass
outputs:
  - circuit:
      num_public_variables: 0
      num_private_variables: 4
      num_constraints: 4
      at: 1615c920aba5247938d48b7747bfa73e8e8c4cd83a65d8c5553f5b0d96a0fdca
      bt: e65be39dde9da372cdeceaf06612c1bf195710c97242861e03f70518b2bb5353
      ct: 2a08bf81c2c5c2285868d01f22cdbb09f412e18a9f3bce3c0e0ed451efdd46ea
    output:
      - input_file: input/false_false.in
        output:
          registers:
            x:
              type: bool
              value: "false"
      - input_file: input/false_true.in
        output:
          registers:
            x:
              type: bool
              value: "true"
      - input_file: input/true_false.in
        output:
          registers:
            x:
              type: bool
              value: "true"
      - input_file: input/true_true.in
        output:
          registers:
            x:
              type: bool
              value: "false"
    initial_ast: 445c4d07b43382c475a3e0be10561eee83aebbde84af174f0157d48321ba0903
<<<<<<< HEAD
    imports_resolved_ast: 144572a1aa6d15c78986bea745fe515ea445c150eecaaad5a059d2b83ca02bc6
    canonicalized_ast: 144572a1aa6d15c78986bea745fe515ea445c150eecaaad5a059d2b83ca02bc6
    type_inferenced_ast: 894d7a2030f2c1daf9fe61cc2dcf45e0db5d382cf3f9f8a53c193db4cc9c9799
=======
    ir: 144ad5bee6eb3699e8b505ade7a6a6d95ba72e288ad4a6f208027d8cbf174d19
    imports_resolved_ast: 2ff31d5de2c78e902fd8dade483a11b52c5b9f2a8bd5a7697b80c8b9f85d3833
    canonicalized_ast: 2ff31d5de2c78e902fd8dade483a11b52c5b9f2a8bd5a7697b80c8b9f85d3833
    type_inferenced_ast: 218f1ba20a9f26789aaedb793f31a43ee68579ebd97e6ac2925c4b55908649d8
>>>>>>> 3626fbdb
<|MERGE_RESOLUTION|>--- conflicted
+++ resolved
@@ -35,13 +35,7 @@
               type: bool
               value: "false"
     initial_ast: 445c4d07b43382c475a3e0be10561eee83aebbde84af174f0157d48321ba0903
-<<<<<<< HEAD
+    ir: 144ad5bee6eb3699e8b505ade7a6a6d95ba72e288ad4a6f208027d8cbf174d19
     imports_resolved_ast: 144572a1aa6d15c78986bea745fe515ea445c150eecaaad5a059d2b83ca02bc6
     canonicalized_ast: 144572a1aa6d15c78986bea745fe515ea445c150eecaaad5a059d2b83ca02bc6
-    type_inferenced_ast: 894d7a2030f2c1daf9fe61cc2dcf45e0db5d382cf3f9f8a53c193db4cc9c9799
-=======
-    ir: 144ad5bee6eb3699e8b505ade7a6a6d95ba72e288ad4a6f208027d8cbf174d19
-    imports_resolved_ast: 2ff31d5de2c78e902fd8dade483a11b52c5b9f2a8bd5a7697b80c8b9f85d3833
-    canonicalized_ast: 2ff31d5de2c78e902fd8dade483a11b52c5b9f2a8bd5a7697b80c8b9f85d3833
-    type_inferenced_ast: 218f1ba20a9f26789aaedb793f31a43ee68579ebd97e6ac2925c4b55908649d8
->>>>>>> 3626fbdb
+    type_inferenced_ast: 894d7a2030f2c1daf9fe61cc2dcf45e0db5d382cf3f9f8a53c193db4cc9c9799
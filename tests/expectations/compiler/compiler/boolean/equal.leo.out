---
namespace: Compile
expectation: Pass
outputs:
  - circuit:
      num_public_variables: 0
      num_private_variables: 4
      num_constraints: 4
      at: 1615c920aba5247938d48b7747bfa73e8e8c4cd83a65d8c5553f5b0d96a0fdca
      bt: e65be39dde9da372cdeceaf06612c1bf195710c97242861e03f70518b2bb5353
      ct: 2a08bf81c2c5c2285868d01f22cdbb09f412e18a9f3bce3c0e0ed451efdd46ea
    ir:
      - "decl f0: <0>"
      - "  store &v1, ((v0), (), (), ())"
      - "  eq &v4, v2, v3"
      - "  retn v4"
      - "decl f1: <5>"
      - "  retn [false, false, false, false, false, false, false, false, false, false, false, false, false, false, false, false, false, false, false, false, false, false, false, false, false, false, false, false, false, false, false, false, false, false, false, false, false, false, false, false, false, false, false, false, false, false, false, false, false, false, false, false, false, false, false, false, false, false, false, false, false, false, false, false, false, false, false, false, false, false, false, false, false, false, false, false, false, false, false, false, false, false, false, false, false, false, false, false, false, false, false, false, false, false, false, false, false, false, false, false, false, false, false, false, false, false, false, false, false, false, false, false, false, false, false, false, false, false, false, false, false, false, false, false, false, false, false, false, false, false, false, false, false, false, false, false, false, false, false, false, false, false, false, false, false, false, false, false, false, false, false, false, false, false, false, false, false, false, false, false, false, false, false, false, false, false, false, false, false, false, false, false, false, false, false, false, false, false, false, false, false, false, false, false, false, false, false, false, false, false, false, false, false, false, false, false, false, false, false, false, false, false, false, false, false, false, false, false, false, false, false, false, false, false, false, false, false, false, false, false, false, false, false, false, false, false, false, false, false, false, false, false, false, false, false, false, false, false, false, false, false, false, false, false, false, false, false, false, false, false, false, false, false, false, false, false]"
      - "decl f2: <6>"
      - "  retn aleo1qnr4dkkvkgfqph0vzc3y6z2eu975wnpz2925ntjccd5cfqxtyu8sta57j8"
      - "decl f3: <7>"
      - "  retn [0, 0, 0, 0, 0, 0, 0, 0, 0, 0, 0, 0, 0, 0, 0, 0, 0, 0, 0, 0, 0, 0, 0, 0, 0, 0, 0, 0, 0, 0, 0, 0]"
      - "decl f4: <8>"
      - "  retn aleo1qnr4dkkvkgfqph0vzc3y6z2eu975wnpz2925ntjccd5cfqxtyu8sta57j8"
      - "decl f5: <9>"
      - "  retn [false, false, false, false, false, false, false, false, false, false, false, false, false, false, false, false, false, false, false, false, false, false, false, false, false, false, false, false, false, false, false, false, false, false, false, false, false, false, false, false, false, false, false, false, false, false, false, false, false, false, false, false, false, false, false, false, false, false, false, false, false, false, false, false, false, false, false, false, false, false, false, false, false, false, false, false, false, false, false, false, false, false, false, false, false, false, false, false, false, false, false, false, false, false, false, false, false, false, false, false, false, false, false, false, false, false, false, false, false, false, false, false, false, false, false, false, false, false, false, false, false, false, false, false, false, false, false, false, false, false, false, false, false, false, false, false, false, false, false, false, false, false, false, false, false, false, false, false, false, false, false, false, false, false, false, false, false, false, false, false, false, false, false, false, false, false, false, false, false, false, false, false, false, false, false, false, false, false, false, false, false, false, false, false, false, false, false, false, false, false, false, false, false, false, false, false, false, false, false, false, false, false, false, false, false, false, false, false, false, false, false, false, false, false, false, false, false, false, false, false, false, false, false, false, false, false, false, false, false, false, false, false, false, false, false, false, false, false, false, false, false, false, false, false, false, false, false, false, false, false, false, false, false, false, false, false]"
      - "decl f6: <10>"
      - "  retn aleo1qnr4dkkvkgfqph0vzc3y6z2eu975wnpz2925ntjccd5cfqxtyu8sta57j8"
      - "decl f7: <11>"
      - "  retn [0, 0, 0, 0, 0, 0, 0, 0, 0, 0, 0, 0, 0, 0, 0, 0, 0, 0, 0, 0, 0, 0, 0, 0, 0, 0, 0, 0, 0, 0, 0, 0]"
      - "decl f8: <12>"
      - "  retn aleo1qnr4dkkvkgfqph0vzc3y6z2eu975wnpz2925ntjccd5cfqxtyu8sta57j8"
      - "decl f9: <13>"
      - "  retn 0"
      - "decl f10: <14>"
      - "  retn [false]"
      - "decl f11: <15>"
      - "  retn false"
      - "decl f12: <16>"
      - "  retn [0]"
      - "decl f13: <17>"
      - "  retn false"
      - "decl f14: <18>"
      - "  retn [false]"
      - "decl f15: <19>"
      - "  retn false"
      - "decl f16: <20>"
      - "  retn [0]"
      - "decl f17: <21>"
      - "  retn false"
      - "decl f18: <22>"
      - "  retn [false, false, false, false, false, false, false, false, false, false, false, false, false, false, false, false, false, false, false, false, false, false, false, false, false, false, false, false, false, false, false, false, false, false, false, false, false, false, false, false, false, false, false, false, false, false, false, false, false, false, false, false, false, false, false, false, false, false, false, false, false, false, false, false, false, false, false, false, false, false, false, false, false, false, false, false, false, false, false, false, false, false, false, false, false, false, false, false, false, false, false, false, false, false, false, false, false, false, false, false, false, false, false, false, false, false, false, false, false, false, false, false, false, false, false, false, false, false, false, false, false, false, false, false, false, false, false, false, false, false, false, false, false, false, false, false, false, false, false, false, false, false, false, false, false, false, false, false, false, false, false, false, false, false, false, false, false, false, false, false, false, false, false, false, false, false, false, false, false, false, false, false, false, false, false, false, false, false, false, false, false, false, false, false, false, false, false, false, false, false, false, false, false, false, false, false, false, false, false, false, false, false, false, false, false, false, false, false, false, false, false, false, false, false, false, false, false, false, false, false, false, false, false, false, false, false, false, false, false, false, false, false, false, false, false, false, false, false, false, false, false, false, false, false, false, false, false, false, false, false, false, false, false]"
      - "decl f19: <23>"
      - "  retn 'a'"
      - "decl f20: <24>"
      - "  retn [0, 0, 0, 0, 0, 0, 0, 0, 0, 0, 0, 0, 0, 0, 0, 0, 0, 0, 0, 0, 0, 0, 0, 0, 0, 0, 0, 0, 0, 0, 0, 0]"
      - "decl f21: <25>"
      - "  retn 'a'"
      - "decl f22: <26>"
      - "  retn [false, false, false, false, false, false, false, false, false, false, false, false, false, false, false, false, false, false, false, false, false, false, false, false, false, false, false, false, false, false, false, false, false, false, false, false, false, false, false, false, false, false, false, false, false, false, false, false, false, false, false, false, false, false, false, false, false, false, false, false, false, false, false, false, false, false, false, false, false, false, false, false, false, false, false, false, false, false, false, false, false, false, false, false, false, false, false, false, false, false, false, false, false, false, false, false, false, false, false, false, false, false, false, false, false, false, false, false, false, false, false, false, false, false, false, false, false, false, false, false, false, false, false, false, false, false, false, false, false, false, false, false, false, false, false, false, false, false, false, false, false, false, false, false, false, false, false, false, false, false, false, false, false, false, false, false, false, false, false, false, false, false, false, false, false, false, false, false, false, false, false, false, false, false, false, false, false, false, false, false, false, false, false, false, false, false, false, false, false, false, false, false, false, false, false, false, false, false, false, false, false, false, false, false, false, false, false, false, false, false, false, false, false, false, false, false, false, false, false, false, false, false, false, false, false, false, false, false, false, false, false, false, false, false, false, false, false, false, false, false, false, false, false, false, false, false, false, false, false, false, false, false, false]"
      - "decl f23: <27>"
      - "  retn 'a'"
      - "decl f24: <28>"
      - "  retn [0, 0, 0, 0, 0, 0, 0, 0, 0, 0, 0, 0, 0, 0, 0, 0, 0, 0, 0, 0, 0, 0, 0, 0, 0, 0, 0, 0, 0, 0, 0, 0]"
      - "decl f25: <29>"
      - "  retn 'a'"
      - "decl f26: <30>"
      - "  retn [false, false, false, false, false, false, false, false, false, false, false, false, false, false, false, false, false, false, false, false, false, false, false, false, false, false, false, false, false, false, false, false, false, false, false, false, false, false, false, false, false, false, false, false, false, false, false, false, false, false, false, false, false, false, false, false, false, false, false, false, false, false, false, false, false, false, false, false, false, false, false, false, false, false, false, false, false, false, false, false, false, false, false, false, false, false, false, false, false, false, false, false, false, false, false, false, false, false, false, false, false, false, false, false, false, false, false, false, false, false, false, false, false, false, false, false, false, false, false, false, false, false, false, false, false, false, false, false, false, false, false, false, false, false, false, false, false, false, false, false, false, false, false, false, false, false, false, false, false, false, false, false, false, false, false, false, false, false, false, false, false, false, false, false, false, false, false, false, false, false, false, false, false, false, false, false, false, false, false, false, false, false, false, false, false, false, false, false, false, false, false, false, false, false, false, false, false, false, false, false, false, false, false, false, false, false, false, false, false, false, false, false, false, false, false, false, false, false, false, false, false, false, false, false, false, false, false, false, false, false, false, false, false, false, false, false, false, false, false, false, false, false, false, false, false, false, false, false, false, false, false, false, false]"
      - "decl f27: <31>"
      - "  retn []"
      - "decl f28: <32>"
      - "  retn [0, 0, 0, 0, 0, 0, 0, 0, 0, 0, 0, 0, 0, 0, 0, 0, 0, 0, 0, 0, 0, 0, 0, 0, 0, 0, 0, 0, 0, 0, 0, 0]"
      - "decl f29: <33>"
      - "  retn []"
      - "decl f30: <34>"
      - "  retn [false, false, false, false, false, false, false, false, false, false, false, false, false, false, false, false, false, false, false, false, false, false, false, false, false, false, false, false, false, false, false, false, false, false, false, false, false, false, false, false, false, false, false, false, false, false, false, false, false, false, false, false, false, false, false, false, false, false, false, false, false, false, false, false, false, false, false, false, false, false, false, false, false, false, false, false, false, false, false, false, false, false, false, false, false, false, false, false, false, false, false, false, false, false, false, false, false, false, false, false, false, false, false, false, false, false, false, false, false, false, false, false, false, false, false, false, false, false, false, false, false, false, false, false, false, false, false, false, false, false, false, false, false, false, false, false, false, false, false, false, false, false, false, false, false, false, false, false, false, false, false, false, false, false, false, false, false, false, false, false, false, false, false, false, false, false, false, false, false, false, false, false, false, false, false, false, false, false, false, false, false, false, false, false, false, false, false, false, false, false, false, false, false, false, false, false, false, false, false, false, false, false, false, false, false, false, false, false, false, false, false, false, false, false, false, false, false, false, false, false, false, false, false, false, false, false, false, false, false, false, false, false, false, false, false, false, false, false, false, false, false, false, false, false, false, false, false, false, false, false, false, false, false]"
      - "decl f31: <35>"
      - "  retn []"
      - "decl f32: <36>"
      - "  retn [0, 0, 0, 0, 0, 0, 0, 0, 0, 0, 0, 0, 0, 0, 0, 0, 0, 0, 0, 0, 0, 0, 0, 0, 0, 0, 0, 0, 0, 0, 0, 0]"
      - "decl f33: <37>"
      - "  retn []"
      - "decl f34: <38>"
      - "  retn [false, false, false, false, false, false, false, false, false, false, false, false, false, false, false, false, false, false, false, false, false, false, false, false, false, false, false, false, false, false, false, false, false, false, false, false, false, false, false, false, false, false, false, false, false, false, false, false, false, false, false, false, false, false, false, false, false, false, false, false, false, false, false, false, false, false, false, false, false, false, false, false, false, false, false, false, false, false, false, false, false, false, false, false, false, false, false, false, false, false, false, false, false, false, false, false, false, false, false, false, false, false, false, false, false, false, false, false, false, false, false, false, false, false, false, false, false, false, false, false, false, false, false, false, false, false, false, false, false, false, false, false, false, false, false, false, false, false, false, false, false, false, false, false, false, false, false, false, false, false, false, false, false, false, false, false, false, false, false, false, false, false, false, false, false, false, false, false, false, false, false, false, false, false, false, false, false, false, false, false, false, false, false, false, false, false, false, false, false, false, false, false, false, false, false, false, false, false, false, false, false, false, false, false, false, false, false, false, false, false, false, false, false, false, false, false, false, false, false, false, false, false, false, false, false, false, false, false, false, false, false, false, false, false, false, false, false, false, false, false, false, false, false, false, false, false, false, false, false, false, false, false, false, false, false, false, false, false, false, false, false, false, false, false, false, false, false, false, false, false, false, false, false, false, false, false, false, false, false, false, false, false, false, false, false, false, false, false, false, false, false, false, false, false, false, false, false, false, false, false, false, false, false, false, false, false, false, false, false, false, false, false, false, false, false, false, false, false, false, false, false, false, false, false, false, false, false, false, false, false, false, false, false, false, false, false, false, false, false, false, false, false, false, false, false, false, false, false, false, false, false, false, false, false, false, false, false, false, false, false, false, false, false, false, false, false, false, false, false, false, false, false, false, false, false, false, false, false, false, false, false, false, false, false, false, false, false, false, false, false, false, false, false, false, false, false, false, false, false, false, false, false, false, false, false, false, false, false, false, false, false, false, false, false, false, false, false, false, false, false, false, false, false, false, false, false, false, false, false, false, false, false, false, false, false, false, false, false, false, false, false, false, false, false, false, false, false, false, false, false, false, false, false, false, false, false, false, false, false, false, false, false, false, false, false, false, false, false, false, false, false, false, false, false, false, false, false, false, false, false, false, false, false, false, false, false, false, false, false, false, false, false, false, false, false, false, false, false, false, false, false, false, false, false, false, false]"
      - "decl f35: <39>"
      - "  retn []group"
      - "decl f36: <40>"
      - "  retn [0, 0, 0, 0, 0, 0, 0, 0, 0, 0, 0, 0, 0, 0, 0, 0, 0, 0, 0, 0, 0, 0, 0, 0, 0, 0, 0, 0, 0, 0, 0, 0, 0, 0, 0, 0, 0, 0, 0, 0, 0, 0, 0, 0, 0, 0, 0, 0, 0, 0, 0, 0, 0, 0, 0, 0, 0, 0, 0, 0, 0, 0, 0, 0]"
      - "decl f37: <41>"
      - "  retn []group"
      - "decl f38: <42>"
      - "  retn [false, false, false, false, false, false, false, false, false, false, false, false, false, false, false, false, false, false, false, false, false, false, false, false, false, false, false, false, false, false, false, false, false, false, false, false, false, false, false, false, false, false, false, false, false, false, false, false, false, false, false, false, false, false, false, false, false, false, false, false, false, false, false, false, false, false, false, false, false, false, false, false, false, false, false, false, false, false, false, false, false, false, false, false, false, false, false, false, false, false, false, false, false, false, false, false, false, false, false, false, false, false, false, false, false, false, false, false, false, false, false, false, false, false, false, false, false, false, false, false, false, false, false, false, false, false, false, false, false, false, false, false, false, false, false, false, false, false, false, false, false, false, false, false, false, false, false, false, false, false, false, false, false, false, false, false, false, false, false, false, false, false, false, false, false, false, false, false, false, false, false, false, false, false, false, false, false, false, false, false, false, false, false, false, false, false, false, false, false, false, false, false, false, false, false, false, false, false, false, false, false, false, false, false, false, false, false, false, false, false, false, false, false, false, false, false, false, false, false, false, false, false, false, false, false, false, false, false, false, false, false, false, false, false, false, false, false, false, false, false, false, false, false, false, false, false, false, false, false, false, false, false, false, false, false, false, false, false, false, false, false, false, false, false, false, false, false, false, false, false, false, false, false, false, false, false, false, false, false, false, false, false, false, false, false, false, false, false, false, false, false, false, false, false, false, false, false, false, false, false, false, false, false, false, false, false, false, false, false, false, false, false, false, false, false, false, false, false, false, false, false, false, false, false, false, false, false, false, false, false, false, false, false, false, false, false, false, false, false, false, false, false, false, false, false, false, false, false, false, false, false, false, false, false, false, false, false, false, false, false, false, false, false, false, false, false, false, false, false, false, false, false, false, false, false, false, false, false, false, false, false, false, false, false, false, false, false, false, false, false, false, false, false, false, false, false, false, false, false, false, false, false, false, false, false, false, false, false, false, false, false, false, false, false, false, false, false, false, false, false, false, false, false, false, false, false, false, false, false, false, false, false, false, false, false, false, false, false, false, false, false, false, false, false, false, false, false, false, false, false, false, false, false, false, false, false, false, false, false, false, false, false, false, false, false, false, false, false, false, false, false, false, false, false, false, false, false, false, false, false, false, false, false, false, false, false, false, false, false, false, false, false, false, false, false, false, false, false, false, false, false, false, false, false, false, false]"
      - "decl f39: <43>"
      - "  retn []group"
      - "decl f40: <44>"
      - "  retn [0, 0, 0, 0, 0, 0, 0, 0, 0, 0, 0, 0, 0, 0, 0, 0, 0, 0, 0, 0, 0, 0, 0, 0, 0, 0, 0, 0, 0, 0, 0, 0, 0, 0, 0, 0, 0, 0, 0, 0, 0, 0, 0, 0, 0, 0, 0, 0, 0, 0, 0, 0, 0, 0, 0, 0, 0, 0, 0, 0, 0, 0, 0, 0]"
      - "decl f41: <45>"
      - "  retn []group"
      - "decl f42: <46>"
      - "  retn [false, false, false, false, false, false, false, false]"
      - "decl f43: <47>"
      - "  retn 0"
      - "decl f44: <48>"
      - "  retn [0]"
      - "decl f45: <49>"
      - "  retn 0"
      - "decl f46: <50>"
      - "  retn [false, false, false, false, false, false, false, false]"
      - "decl f47: <51>"
      - "  retn 0"
      - "decl f48: <52>"
      - "  retn [0]"
      - "decl f49: <53>"
      - "  retn 0"
      - "decl f50: <54>"
      - "  retn [false, false, false, false, false, false, false, false, false, false, false, false, false, false, false, false]"
      - "decl f51: <55>"
      - "  retn 0"
      - "decl f52: <56>"
      - "  retn [0, 0]"
      - "decl f53: <57>"
      - "  retn 0"
      - "decl f54: <58>"
      - "  retn [false, false, false, false, false, false, false, false, false, false, false, false, false, false, false, false]"
      - "decl f55: <59>"
      - "  retn 0"
      - "decl f56: <60>"
      - "  retn [0, 0]"
      - "decl f57: <61>"
      - "  retn 0"
      - "decl f58: <62>"
      - "  retn [false, false, false, false, false, false, false, false, false, false, false, false, false, false, false, false, false, false, false, false, false, false, false, false, false, false, false, false, false, false, false, false]"
      - "decl f59: <63>"
      - "  retn 0"
      - "decl f60: <64>"
      - "  retn [0, 0, 0, 0]"
      - "decl f61: <65>"
      - "  retn 0"
      - "decl f62: <66>"
      - "  retn [false, false, false, false, false, false, false, false, false, false, false, false, false, false, false, false, false, false, false, false, false, false, false, false, false, false, false, false, false, false, false, false]"
      - "decl f63: <67>"
      - "  retn 0"
      - "decl f64: <68>"
      - "  retn [0, 0, 0, 0]"
      - "decl f65: <69>"
      - "  retn 0"
      - "decl f66: <70>"
      - "  retn [false, false, false, false, false, false, false, false, false, false, false, false, false, false, false, false, false, false, false, false, false, false, false, false, false, false, false, false, false, false, false, false, false, false, false, false, false, false, false, false, false, false, false, false, false, false, false, false, false, false, false, false, false, false, false, false, false, false, false, false, false, false, false, false]"
      - "decl f67: <71>"
      - "  retn 0"
      - "decl f68: <72>"
      - "  retn [0, 0, 0, 0, 0, 0, 0, 0]"
      - "decl f69: <73>"
      - "  retn 0"
      - "decl f70: <74>"
      - "  retn [false, false, false, false, false, false, false, false, false, false, false, false, false, false, false, false, false, false, false, false, false, false, false, false, false, false, false, false, false, false, false, false, false, false, false, false, false, false, false, false, false, false, false, false, false, false, false, false, false, false, false, false, false, false, false, false, false, false, false, false, false, false, false, false]"
      - "decl f71: <75>"
      - "  retn 0"
      - "decl f72: <76>"
      - "  retn [0, 0, 0, 0, 0, 0, 0, 0]"
      - "decl f73: <77>"
      - "  retn 0"
      - "decl f74: <78>"
      - "  retn [false, false, false, false, false, false, false, false, false, false, false, false, false, false, false, false, false, false, false, false, false, false, false, false, false, false, false, false, false, false, false, false, false, false, false, false, false, false, false, false, false, false, false, false, false, false, false, false, false, false, false, false, false, false, false, false, false, false, false, false, false, false, false, false, false, false, false, false, false, false, false, false, false, false, false, false, false, false, false, false, false, false, false, false, false, false, false, false, false, false, false, false, false, false, false, false, false, false, false, false, false, false, false, false, false, false, false, false, false, false, false, false, false, false, false, false, false, false, false, false, false, false, false, false, false, false, false, false]"
      - "decl f75: <79>"
      - "  retn 0"
      - "decl f76: <80>"
      - "  retn [0, 0, 0, 0, 0, 0, 0, 0, 0, 0, 0, 0, 0, 0, 0, 0]"
      - "decl f77: <81>"
      - "  retn 0"
      - "decl f78: <82>"
      - "  retn [false, false, false, false, false, false, false, false, false, false, false, false, false, false, false, false, false, false, false, false, false, false, false, false, false, false, false, false, false, false, false, false, false, false, false, false, false, false, false, false, false, false, false, false, false, false, false, false, false, false, false, false, false, false, false, false, false, false, false, false, false, false, false, false, false, false, false, false, false, false, false, false, false, false, false, false, false, false, false, false, false, false, false, false, false, false, false, false, false, false, false, false, false, false, false, false, false, false, false, false, false, false, false, false, false, false, false, false, false, false, false, false, false, false, false, false, false, false, false, false, false, false, false, false, false, false, false, false]"
      - "decl f79: <83>"
      - "  retn 0"
      - "decl f80: <84>"
      - "  retn [0, 0, 0, 0, 0, 0, 0, 0, 0, 0, 0, 0, 0, 0, 0, 0]"
      - "decl f81: <85>"
      - "  retn 0"
      - "decl f82: <86>"
      - "  retn [false, false, false, false, false, false, false, false]"
      - "decl f83: <87>"
      - "  retn 0"
      - "decl f84: <88>"
      - "  retn [0]"
      - "decl f85: <89>"
      - "  retn 0"
      - "decl f86: <90>"
      - "  retn [false, false, false, false, false, false, false, false]"
      - "decl f87: <91>"
      - "  retn 0"
      - "decl f88: <92>"
      - "  retn [0]"
      - "decl f89: <93>"
      - "  retn 0"
      - "decl f90: <94>"
      - "  retn [false, false, false, false, false, false, false, false, false, false, false, false, false, false, false, false]"
      - "decl f91: <95>"
      - "  retn 0"
      - "decl f92: <96>"
      - "  retn [0, 0]"
      - "decl f93: <97>"
      - "  retn 0"
      - "decl f94: <98>"
      - "  retn [false, false, false, false, false, false, false, false, false, false, false, false, false, false, false, false]"
      - "decl f95: <99>"
      - "  retn 0"
      - "decl f96: <100>"
      - "  retn [0, 0]"
      - "decl f97: <101>"
      - "  retn 0"
      - "decl f98: <102>"
      - "  retn [false, false, false, false, false, false, false, false, false, false, false, false, false, false, false, false, false, false, false, false, false, false, false, false, false, false, false, false, false, false, false, false]"
      - "decl f99: <103>"
      - "  retn 0"
      - "decl f100: <104>"
      - "  retn [0, 0, 0, 0]"
      - "decl f101: <105>"
      - "  retn 0"
      - "decl f102: <106>"
      - "  retn [false, false, false, false, false, false, false, false, false, false, false, false, false, false, false, false, false, false, false, false, false, false, false, false, false, false, false, false, false, false, false, false]"
      - "decl f103: <107>"
      - "  retn 0"
      - "decl f104: <108>"
      - "  retn [0, 0, 0, 0]"
      - "decl f105: <109>"
      - "  retn 0"
      - "decl f106: <110>"
      - "  retn [false, false, false, false, false, false, false, false, false, false, false, false, false, false, false, false, false, false, false, false, false, false, false, false, false, false, false, false, false, false, false, false, false, false, false, false, false, false, false, false, false, false, false, false, false, false, false, false, false, false, false, false, false, false, false, false, false, false, false, false, false, false, false, false]"
      - "decl f107: <111>"
      - "  retn 0"
      - "decl f108: <112>"
      - "  retn [0, 0, 0, 0, 0, 0, 0, 0]"
      - "decl f109: <113>"
      - "  retn 0"
      - "decl f110: <114>"
      - "  retn [false, false, false, false, false, false, false, false, false, false, false, false, false, false, false, false, false, false, false, false, false, false, false, false, false, false, false, false, false, false, false, false, false, false, false, false, false, false, false, false, false, false, false, false, false, false, false, false, false, false, false, false, false, false, false, false, false, false, false, false, false, false, false, false]"
      - "decl f111: <115>"
      - "  retn 0"
      - "decl f112: <116>"
      - "  retn [0, 0, 0, 0, 0, 0, 0, 0]"
      - "decl f113: <117>"
      - "  retn 0"
      - "decl f114: <118>"
      - "  retn [false, false, false, false, false, false, false, false, false, false, false, false, false, false, false, false, false, false, false, false, false, false, false, false, false, false, false, false, false, false, false, false, false, false, false, false, false, false, false, false, false, false, false, false, false, false, false, false, false, false, false, false, false, false, false, false, false, false, false, false, false, false, false, false, false, false, false, false, false, false, false, false, false, false, false, false, false, false, false, false, false, false, false, false, false, false, false, false, false, false, false, false, false, false, false, false, false, false, false, false, false, false, false, false, false, false, false, false, false, false, false, false, false, false, false, false, false, false, false, false, false, false, false, false, false, false, false, false]"
      - "decl f115: <119>"
      - "  retn 0"
      - "decl f116: <120>"
      - "  retn [0, 0, 0, 0, 0, 0, 0, 0, 0, 0, 0, 0, 0, 0, 0, 0]"
      - "decl f117: <121>"
      - "  retn 0"
      - "decl f118: <122>"
      - "  retn [false, false, false, false, false, false, false, false, false, false, false, false, false, false, false, false, false, false, false, false, false, false, false, false, false, false, false, false, false, false, false, false, false, false, false, false, false, false, false, false, false, false, false, false, false, false, false, false, false, false, false, false, false, false, false, false, false, false, false, false, false, false, false, false, false, false, false, false, false, false, false, false, false, false, false, false, false, false, false, false, false, false, false, false, false, false, false, false, false, false, false, false, false, false, false, false, false, false, false, false, false, false, false, false, false, false, false, false, false, false, false, false, false, false, false, false, false, false, false, false, false, false, false, false, false, false, false, false]"
      - "decl f119: <123>"
      - "  retn 0"
      - "decl f120: <124>"
      - "  retn [0, 0, 0, 0, 0, 0, 0, 0, 0, 0, 0, 0, 0, 0, 0, 0]"
      - "decl f121: <125>"
      - "  retn 0"
      - ""
    output:
      - input_file: input/false_false.in
        output:
          registers:
            x:
              type: bool
              value: "true"
      - input_file: input/false_true.in
        output:
          registers:
            x:
              type: bool
              value: "false"
      - input_file: input/true_false.in
        output:
          registers:
            x:
              type: bool
              value: "false"
      - input_file: input/true_true.in
        output:
          registers:
            x:
              type: bool
              value: "true"
<<<<<<< HEAD
    initial_ast: d2e81473b538397a2f4fcacb41333d3e138366bac536c2116d4f75492574e94c
    imports_resolved_ast: dc6342c2a22cafa7426d94eb0f160a763254b9583d653143cc35436e2515ef65
    canonicalized_ast: dc6342c2a22cafa7426d94eb0f160a763254b9583d653143cc35436e2515ef65
    type_inferenced_ast: 0be889dcac56aa9f24f496ee8d79c3d8e4b6a50d7db70f1b05da687667d41593
=======
    initial_ast: 5f3166a9495caea982e4d7db8d57077559b71113506d67889969b7738699524e
    imports_resolved_ast: 4544d273e2f2a419399e7318ad30d767c522721540c63d9eef8d1d51ce1ffc57
    canonicalized_ast: 4544d273e2f2a419399e7318ad30d767c522721540c63d9eef8d1d51ce1ffc57
    type_inferenced_ast: 92a9911ca99dce2e2c9c28f5ec528ed8956c594492c034812001f3b99ef0be66
>>>>>>> 03f78d56
<|MERGE_RESOLUTION|>--- conflicted
+++ resolved
@@ -282,14 +282,7 @@
             x:
               type: bool
               value: "true"
-<<<<<<< HEAD
-    initial_ast: d2e81473b538397a2f4fcacb41333d3e138366bac536c2116d4f75492574e94c
-    imports_resolved_ast: dc6342c2a22cafa7426d94eb0f160a763254b9583d653143cc35436e2515ef65
-    canonicalized_ast: dc6342c2a22cafa7426d94eb0f160a763254b9583d653143cc35436e2515ef65
-    type_inferenced_ast: 0be889dcac56aa9f24f496ee8d79c3d8e4b6a50d7db70f1b05da687667d41593
-=======
-    initial_ast: 5f3166a9495caea982e4d7db8d57077559b71113506d67889969b7738699524e
-    imports_resolved_ast: 4544d273e2f2a419399e7318ad30d767c522721540c63d9eef8d1d51ce1ffc57
-    canonicalized_ast: 4544d273e2f2a419399e7318ad30d767c522721540c63d9eef8d1d51ce1ffc57
-    type_inferenced_ast: 92a9911ca99dce2e2c9c28f5ec528ed8956c594492c034812001f3b99ef0be66
->>>>>>> 03f78d56
+    initial_ast: b31222462e66f615fd975d67e8ff1b1b8cc16fcfa305f9c92910da3f4bef233c
+    imports_resolved_ast: 4893266fce5aaa58ef55fcc92454a65da39c898b05baee72b920bf10cb9de003
+    canonicalized_ast: 4893266fce5aaa58ef55fcc92454a65da39c898b05baee72b920bf10cb9de003
+    type_inferenced_ast: 0dae35c4eba75fc248c5a9b14c118d9c3d80800d6649cd6fb807dc4ea0c8ca94
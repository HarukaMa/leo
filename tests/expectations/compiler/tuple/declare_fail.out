---
namespace: Compile
expectation: Fail
outputs:
<<<<<<< HEAD
  - "Error [ETYC0372003]: Expected type `boolean` but type `u64` was found\n    --> compiler-test:4:31\n     |\n   4 |     let t: (bool, bool) = (a, 1u64); // We should be declaring to a boolean, not a u64.\n     |                               ^^^^\nWarning [WTYC0372001]: The function `main` is never called by a program function.\n    --> compiler-test:3:1\n     |\n   3 | function main(a: bool, b: bool) -> (bool, bool) {\n   4 |     let t: (bool, bool) = (a, 1u64); // We should be declaring to a boolean, not a u64.\n   5 | \n   6 |     return (t.0, t.1);\n   7 | }\n     | ^"
=======
  - "Error [EPAR0370005]: expected 'address', 'bool', 'field', 'group', 'scalar', 'string', 'i8', 'i16', 'i32', 'i64', 'i128', 'u8', 'u16', 'u32', 'u64', 'u128' -- found '('\n    --> compiler-test:4:12\n     |\n   4 |     let t: (bool, bool) = (a, 1u64); // We should be declaring to a boolean, not a u64.\n     |            ^"
>>>>>>> 3ee43375
<|MERGE_RESOLUTION|>--- conflicted
+++ resolved
@@ -2,8 +2,4 @@
 namespace: Compile
 expectation: Fail
 outputs:
-<<<<<<< HEAD
-  - "Error [ETYC0372003]: Expected type `boolean` but type `u64` was found\n    --> compiler-test:4:31\n     |\n   4 |     let t: (bool, bool) = (a, 1u64); // We should be declaring to a boolean, not a u64.\n     |                               ^^^^\nWarning [WTYC0372001]: The function `main` is never called by a program function.\n    --> compiler-test:3:1\n     |\n   3 | function main(a: bool, b: bool) -> (bool, bool) {\n   4 |     let t: (bool, bool) = (a, 1u64); // We should be declaring to a boolean, not a u64.\n   5 | \n   6 |     return (t.0, t.1);\n   7 | }\n     | ^"
-=======
-  - "Error [EPAR0370005]: expected 'address', 'bool', 'field', 'group', 'scalar', 'string', 'i8', 'i16', 'i32', 'i64', 'i128', 'u8', 'u16', 'u32', 'u64', 'u128' -- found '('\n    --> compiler-test:4:12\n     |\n   4 |     let t: (bool, bool) = (a, 1u64); // We should be declaring to a boolean, not a u64.\n     |            ^"
->>>>>>> 3ee43375
+  - "Error [EPAR0370005]: expected 'address', 'bool', 'field', 'group', 'scalar', 'string', 'i8', 'i16', 'i32', 'i64', 'i128', 'u8', 'u16', 'u32', 'u64', 'u128' -- found '('\n    --> compiler-test:4:12\n     |\n   4 |     let t: (bool, bool) = (a, 1u64); // We should be declaring to a boolean, not a u64.\n     |            ^"
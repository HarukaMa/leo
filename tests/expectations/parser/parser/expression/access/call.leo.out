---
namespace: ParseExpression
expectation: Pass
outputs:
  - Call:
      function:
        Identifier: "{\"name\":\"x\",\"span\":\"{\\\"line_start\\\":1,\\\"line_stop\\\":1,\\\"col_start\\\":1,\\\"col_stop\\\":2,\\\"path\\\":\\\"\\\",\\\"content\\\":\\\"x()\\\"}\"}"
      arguments: []
      span:
        line_start: 1
        line_stop: 1
        col_start: 1
        col_stop: 4
        path: ""
        content: x()
  - Call:
      function:
        Identifier: "{\"name\":\"X\",\"span\":\"{\\\"line_start\\\":1,\\\"line_stop\\\":1,\\\"col_start\\\":1,\\\"col_stop\\\":2,\\\"path\\\":\\\"\\\",\\\"content\\\":\\\"X()\\\"}\"}"
      arguments: []
      span:
        line_start: 1
        line_stop: 1
        col_start: 1
        col_stop: 4
        path: ""
        content: X()
  - Call:
      function:
        Identifier: "{\"name\":\"x\",\"span\":\"{\\\"line_start\\\":1,\\\"line_stop\\\":1,\\\"col_start\\\":1,\\\"col_stop\\\":2,\\\"path\\\":\\\"\\\",\\\"content\\\":\\\"x(y)\\\"}\"}"
      arguments:
        - Identifier: "{\"name\":\"y\",\"span\":\"{\\\"line_start\\\":1,\\\"line_stop\\\":1,\\\"col_start\\\":3,\\\"col_stop\\\":4,\\\"path\\\":\\\"\\\",\\\"content\\\":\\\"x(y)\\\"}\"}"
      span:
        line_start: 1
        line_stop: 1
        col_start: 1
        col_stop: 5
        path: ""
        content: x(y)
  - Call:
      function:
        Identifier: "{\"name\":\"x\",\"span\":\"{\\\"line_start\\\":1,\\\"line_stop\\\":1,\\\"col_start\\\":1,\\\"col_stop\\\":2,\\\"path\\\":\\\"\\\",\\\"content\\\":\\\"x(y, z)\\\"}\"}"
      arguments:
        - Identifier: "{\"name\":\"y\",\"span\":\"{\\\"line_start\\\":1,\\\"line_stop\\\":1,\\\"col_start\\\":3,\\\"col_stop\\\":4,\\\"path\\\":\\\"\\\",\\\"content\\\":\\\"x(y, z)\\\"}\"}"
        - Identifier: "{\"name\":\"z\",\"span\":\"{\\\"line_start\\\":1,\\\"line_stop\\\":1,\\\"col_start\\\":6,\\\"col_stop\\\":7,\\\"path\\\":\\\"\\\",\\\"content\\\":\\\"x(y, z)\\\"}\"}"
      span:
        line_start: 1
        line_stop: 1
        col_start: 1
        col_stop: 8
        path: ""
        content: "x(y, z)"
  - Call:
      function:
        Identifier: "{\"name\":\"x\",\"span\":\"{\\\"line_start\\\":1,\\\"line_stop\\\":1,\\\"col_start\\\":1,\\\"col_stop\\\":2,\\\"path\\\":\\\"\\\",\\\"content\\\":\\\"x(x, y, z)\\\"}\"}"
      arguments:
        - Identifier: "{\"name\":\"x\",\"span\":\"{\\\"line_start\\\":1,\\\"line_stop\\\":1,\\\"col_start\\\":3,\\\"col_stop\\\":4,\\\"path\\\":\\\"\\\",\\\"content\\\":\\\"x(x, y, z)\\\"}\"}"
        - Identifier: "{\"name\":\"y\",\"span\":\"{\\\"line_start\\\":1,\\\"line_stop\\\":1,\\\"col_start\\\":6,\\\"col_stop\\\":7,\\\"path\\\":\\\"\\\",\\\"content\\\":\\\"x(x, y, z)\\\"}\"}"
        - Identifier: "{\"name\":\"z\",\"span\":\"{\\\"line_start\\\":1,\\\"line_stop\\\":1,\\\"col_start\\\":9,\\\"col_stop\\\":10,\\\"path\\\":\\\"\\\",\\\"content\\\":\\\"x(x, y, z)\\\"}\"}"
      span:
        line_start: 1
        line_stop: 1
        col_start: 1
        col_stop: 11
        path: ""
        content: "x(x, y, z)"
  - Call:
      function:
        Access:
          Static:
            inner:
              Identifier: "{\"name\":\"x\",\"span\":\"{\\\"line_start\\\":1,\\\"line_stop\\\":1,\\\"col_start\\\":1,\\\"col_stop\\\":2,\\\"path\\\":\\\"\\\",\\\"content\\\":\\\"x::y()\\\"}\"}"
            name: "{\"name\":\"y\",\"span\":\"{\\\"line_start\\\":1,\\\"line_stop\\\":1,\\\"col_start\\\":4,\\\"col_stop\\\":5,\\\"path\\\":\\\"\\\",\\\"content\\\":\\\"x::y()\\\"}\"}"
            span:
              line_start: 1
              line_stop: 1
              col_start: 1
              col_stop: 5
              path: ""
              content: "x::y()"
      arguments: []
      span:
        line_start: 1
        line_stop: 1
        col_start: 1
        col_stop: 7
        path: ""
        content: "x::y()"
  - Call:
      function:
        Access:
          Static:
            inner:
              Identifier: "{\"name\":\"x\",\"span\":\"{\\\"line_start\\\":1,\\\"line_stop\\\":1,\\\"col_start\\\":1,\\\"col_stop\\\":2,\\\"path\\\":\\\"\\\",\\\"content\\\":\\\"x::y(x)\\\"}\"}"
            name: "{\"name\":\"y\",\"span\":\"{\\\"line_start\\\":1,\\\"line_stop\\\":1,\\\"col_start\\\":4,\\\"col_stop\\\":5,\\\"path\\\":\\\"\\\",\\\"content\\\":\\\"x::y(x)\\\"}\"}"
            span:
              line_start: 1
              line_stop: 1
              col_start: 1
              col_stop: 5
              path: ""
              content: "x::y(x)"
      arguments:
        - Identifier: "{\"name\":\"x\",\"span\":\"{\\\"line_start\\\":1,\\\"line_stop\\\":1,\\\"col_start\\\":6,\\\"col_stop\\\":7,\\\"path\\\":\\\"\\\",\\\"content\\\":\\\"x::y(x)\\\"}\"}"
      span:
        line_start: 1
        line_stop: 1
        col_start: 1
        col_stop: 8
        path: ""
        content: "x::y(x)"
  - Call:
      function:
        Access:
          Tuple:
            tuple:
              Identifier: "{\"name\":\"x\",\"span\":\"{\\\"line_start\\\":1,\\\"line_stop\\\":1,\\\"col_start\\\":1,\\\"col_stop\\\":2,\\\"path\\\":\\\"\\\",\\\"content\\\":\\\"x.0(x)\\\"}\"}"
            index:
              value: "0"
            span:
              line_start: 1
              line_stop: 1
              col_start: 1
              col_stop: 4
              path: ""
              content: x.0(x)
      arguments:
        - Identifier: "{\"name\":\"x\",\"span\":\"{\\\"line_start\\\":1,\\\"line_stop\\\":1,\\\"col_start\\\":5,\\\"col_stop\\\":6,\\\"path\\\":\\\"\\\",\\\"content\\\":\\\"x.0(x)\\\"}\"}"
      span:
        line_start: 1
        line_stop: 1
        col_start: 1
        col_stop: 7
        path: ""
        content: x.0(x)
  - Call:
      function:
<<<<<<< HEAD
        Access:
          Array:
            array:
              Identifier: "{\"name\":\"x\",\"span\":\"{\\\"line_start\\\":1,\\\"line_stop\\\":1,\\\"col_start\\\":1,\\\"col_stop\\\":2,\\\"path\\\":\\\"\\\",\\\"content\\\":\\\"x[0](x)\\\"}\"}"
            index:
              Value:
                Implicit:
                  - "0"
                  - line_start: 1
=======
        ArrayAccess:
          array:
            Identifier: "{\"name\":\"x\",\"span\":\"{\\\"line_start\\\":1,\\\"line_stop\\\":1,\\\"col_start\\\":1,\\\"col_stop\\\":2,\\\"path\\\":\\\"\\\",\\\"content\\\":\\\"x[0](x)\\\"}\"}"
          index:
            Value:
              Implicit:
                - "0"
                - span:
                    line_start: 1
>>>>>>> d621ee72
                    line_stop: 1
                    col_start: 3
                    col_stop: 4
                    path: ""
                    content: "x[0](x)"
<<<<<<< HEAD
            span:
              line_start: 1
              line_stop: 1
              col_start: 1
              col_stop: 5
              path: ""
              content: "x[0](x)"
=======
          span:
            line_start: 1
            line_stop: 1
            col_start: 1
            col_stop: 5
            path: ""
            content: "x[0](x)"
>>>>>>> d621ee72
      arguments:
        - Identifier: "{\"name\":\"x\",\"span\":\"{\\\"line_start\\\":1,\\\"line_stop\\\":1,\\\"col_start\\\":6,\\\"col_stop\\\":7,\\\"path\\\":\\\"\\\",\\\"content\\\":\\\"x[0](x)\\\"}\"}"
      span:
        line_start: 1
        line_stop: 1
        col_start: 1
        col_stop: 8
        path: ""
        content: "x[0](x)"<|MERGE_RESOLUTION|>--- conflicted
+++ resolved
@@ -134,7 +134,6 @@
         content: x.0(x)
   - Call:
       function:
-<<<<<<< HEAD
         Access:
           Array:
             array:
@@ -143,24 +142,13 @@
               Value:
                 Implicit:
                   - "0"
-                  - line_start: 1
-=======
-        ArrayAccess:
-          array:
-            Identifier: "{\"name\":\"x\",\"span\":\"{\\\"line_start\\\":1,\\\"line_stop\\\":1,\\\"col_start\\\":1,\\\"col_stop\\\":2,\\\"path\\\":\\\"\\\",\\\"content\\\":\\\"x[0](x)\\\"}\"}"
-          index:
-            Value:
-              Implicit:
-                - "0"
-                - span:
-                    line_start: 1
->>>>>>> d621ee72
-                    line_stop: 1
-                    col_start: 3
-                    col_stop: 4
-                    path: ""
-                    content: "x[0](x)"
-<<<<<<< HEAD
+                  - span:
+                      line_start: 1
+                      line_stop: 1
+                      col_start: 3
+                      col_stop: 4
+                      path: ""
+                      content: "x[0](x)"
             span:
               line_start: 1
               line_stop: 1
@@ -168,15 +156,6 @@
               col_stop: 5
               path: ""
               content: "x[0](x)"
-=======
-          span:
-            line_start: 1
-            line_stop: 1
-            col_start: 1
-            col_stop: 5
-            path: ""
-            content: "x[0](x)"
->>>>>>> d621ee72
       arguments:
         - Identifier: "{\"name\":\"x\",\"span\":\"{\\\"line_start\\\":1,\\\"line_stop\\\":1,\\\"col_start\\\":6,\\\"col_stop\\\":7,\\\"path\\\":\\\"\\\",\\\"content\\\":\\\"x[0](x)\\\"}\"}"
       span:

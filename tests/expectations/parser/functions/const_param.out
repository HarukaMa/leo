--- conflicted
+++ resolved
@@ -7,63 +7,9 @@
     expected_input: []
     imports: {}
     circuits: {}
-<<<<<<< HEAD
-=======
     mappings: {}
->>>>>>> 3ee43375
     functions:
-      "{\"name\":\"x\",\"span\":\"{\\\"lo\\\":11,\\\"hi\\\":12}\"}":
-        annotations: []
-        identifier: "{\"name\":\"x\",\"span\":\"{\\\"lo\\\":11,\\\"hi\\\":12}\"}"
-        input:
-          - Internal:
-              identifier: "{\"name\":\"x\",\"span\":\"{\\\"lo\\\":13,\\\"hi\\\":14}\"}"
-              mode: None
-              type_:
-                Integer: U32
-              span:
-                lo: 13
-                hi: 14
-          - Internal:
-              identifier: "{\"name\":\"y\",\"span\":\"{\\\"lo\\\":30,\\\"hi\\\":31}\"}"
-              mode: Const
-              type_:
-                Integer: I32
-              span:
-                lo: 30
-                hi: 31
-        output:
-          - Internal:
-              mode: None
-              type_:
-                Integer: U8
-              span:
-                lo: 41
-                hi: 43
-        output_type:
-          Integer: U8
-        block:
-          statements:
-            - Return:
-                expression:
-                  Literal:
-                    Integer:
-                      - U8
-                      - "0"
-                      - span:
-                          lo: 57
-                          hi: 60
-                span:
-                  lo: 50
-                  hi: 60
-          span:
-            lo: 44
-            hi: 63
-        finalize: ~
-        span:
-          lo: 2
-          hi: 63
-      "{\"name\":\"x\",\"span\":\"{\\\"lo\\\":74,\\\"hi\\\":75}\"}":
+      x:
         annotations: []
         identifier: "{\"name\":\"x\",\"span\":\"{\\\"lo\\\":74,\\\"hi\\\":75}\"}"
         input:

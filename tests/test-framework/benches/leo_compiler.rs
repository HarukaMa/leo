--- conflicted
+++ resolved
@@ -201,28 +201,30 @@
         })
     }
 
-<<<<<<< HEAD
     fn bench_function_inliner(&self, c: &mut Criterion) {
         self.bencher_after_parse(c, "function inlining pass", |mut compiler| {
             let symbol_table = compiler.symbol_table_pass().expect("failed to generate symbol table");
             let (symbol_table, call_graph) = compiler
                 .type_checker_pass(symbol_table)
                 .expect("failed to run type check pass");
-            let _ = compiler
+            let symbol_table = compiler
                 .loop_unrolling_pass(symbol_table)
                 .expect("failed to run loop unrolling pass");
             compiler
                 .static_single_assignment_pass()
                 .expect("failed to run ssa pass");
             let start = Instant::now();
-            let out = compiler.function_inlining_pass(&call_graph);
+            let out = compiler.function_inlining_pass(&symbol_table, &call_graph);
             let time = start.elapsed();
             out.expect("failed to run function inlining pass");
-=======
+            time
+        });
+    }
+
     fn bench_flattener(&self, c: &mut Criterion) {
         self.bencher_after_parse(c, "flattener pass", |mut compiler| {
             let symbol_table = compiler.symbol_table_pass().expect("failed to generate symbol table");
-            let symbol_table = compiler
+            let (symbol_table, call_graph) = compiler
                 .type_checker_pass(symbol_table)
                 .expect("failed to run type check pass");
             let symbol_table = compiler
@@ -231,11 +233,13 @@
             let assigner = compiler
                 .static_single_assignment_pass()
                 .expect("failed to run ssa pass");
+            compiler
+                .function_inlining_pass(&symbol_table, &call_graph)
+                .expect("failed to run function inlining pass");
             let start = Instant::now();
             let out = compiler.flattening_pass(&symbol_table, assigner);
             let time = start.elapsed();
             out.expect("failed to run flattener pass");
->>>>>>> 3ee43375
             time
         });
     }
@@ -258,13 +262,11 @@
                 .static_single_assignment_pass()
                 .expect("failed to run ssa pass");
             compiler
-<<<<<<< HEAD
-                .function_inlining_pass(&call_graph)
+                .function_inlining_pass(&symbol_table, &call_graph)
                 .expect("failed to run function inlining pass");
-=======
+            compiler
                 .flattening_pass(&symbol_table, assigner)
                 .expect("failed to run flattening pass");
->>>>>>> 3ee43375
             start.elapsed()
         })
     }

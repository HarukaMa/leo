// Copyright (C) 2019-2021 Aleo Systems Inc.
// This file is part of the Leo library.

// The Leo library is free software: you can redistribute it and/or modify
// it under the terms of the GNU General Public License as published by
// the Free Software Foundation, either version 3 of the License, or
// (at your option) any later version.

// The Leo library is distributed in the hope that it will be useful,
// but WITHOUT ANY WARRANTY; without even the implied warranty of
// MERCHANTABILITY or FITNESS FOR A PARTICULAR PURPOSE. See the
// GNU General Public License for more details.

// You should have received a copy of the GNU General Public License
// along with the Leo library. If not, see <https://www.gnu.org/licenses/>.

use crate::tokenizer::{FormattedStringPart, Token};
use leo_ast::Span;
use serde::{Deserialize, Serialize};
use tendril::StrTendril;

use std::fmt;

///
/// Returns the length of the given `wanted` string if the string can be eaten, otherwise returns [`None`].
/// A string can be eaten if its bytes are at the front of the given `input` array.
///
fn eat(input: &[u8], wanted: &str) -> Option<usize> {
    let wanted = wanted.as_bytes();
    if input.len() < wanted.len() {
        return None;
    }
    if &input[0..wanted.len()] == wanted {
        return Some(wanted.len());
    }
    None
}

///
/// Returns a new `StrTendril` string if an identifier can be eaten, otherwise returns [`None`].
/// An identifier can be eaten if its bytes are at the front of the given `input_tendril` string.
///
fn eat_identifier(input_tendril: &StrTendril) -> Option<StrTendril> {
    if input_tendril.is_empty() {
        return None;
    }
<<<<<<< HEAD
    if !input[0].is_ascii_alphabetic() {
        // Allow _ at start.
=======
    let input = input_tendril[..].as_bytes();
    if !input[0].is_ascii_alphabetic() && input[0] != b'_' {
>>>>>>> f6e60234
        return None;
    }

    let mut i = 1usize;
    while i < input.len() {
        if !input[i].is_ascii_alphanumeric() && input[i] != b'_' {
            break;
        }
        i += 1;
    }
    Some(input_tendril.subtendril(0, i as u32))
}

impl Token {
    ///
    /// Returns a tuple: [(integer length, integer token)] if an integer can be eaten, otherwise returns [`None`].
    /// An integer can be eaten if its bytes are at the front of the given `input_tendril` string.
    ///
    fn eat_integer(input_tendril: &StrTendril) -> (usize, Option<Token>) {
        if input_tendril.is_empty() {
            return (0, None);
        }
        let input = input_tendril[..].as_bytes();
        if !input[0].is_ascii_digit() {
            return (0, None);
        }
        let mut i = 1;
        let mut is_hex = false;
        while i < input.len() {
            if i == 1 && input[0] == b'0' && input[i] == b'x' {
                is_hex = true;
                i += 1;
                continue;
            }
            if is_hex {
                if !input[i].is_ascii_hexdigit() {
                    break;
                }
            } else if !input[i].is_ascii_digit() {
                break;
            }

            i += 1;
        }
        (i, Some(Token::Int(input_tendril.subtendril(0, i as u32))))
    }

    ///
    /// Returns a tuple: [(token length, token)] if the next token can be eaten, otherwise returns [`None`].
    /// The next token can be eaten if the bytes at the front of the given `input_tendril` string can be scanned into a token.
    ///
    pub(crate) fn eat(input_tendril: StrTendril) -> (usize, Option<Token>) {
        if input_tendril.is_empty() {
            return (0, None);
        }
        let input = input_tendril[..].as_bytes();
        match input[0] {
            x if x.is_ascii_whitespace() => return (1, None),
            b'"' => {
                let mut i = 1;
                let mut in_escape = false;
                let mut start = 1usize;
                let mut segments = Vec::new();
                while i < input.len() {
                    if !in_escape {
                        if input[i] == b'"' {
                            break;
                        }
                        if input[i] == b'\\' {
                            in_escape = !in_escape;
                        } else if i < input.len() - 1 && input[i] == b'{' {
                            if i < input.len() - 2 && input[i + 1] == b'{' {
                                i += 2;
                                continue;
                            } else if input[i + 1] != b'}' {
                                i += 1;
                                continue;
                            }
                            if start < i {
                                segments.push(FormattedStringPart::Const(
                                    input_tendril.subtendril(start as u32, (i - start) as u32),
                                ));
                            }
                            segments.push(FormattedStringPart::Container);
                            start = i + 2;
                            i = start;
                            continue;
                        }
                    } else {
                        in_escape = false;
                    }
                    i += 1;
                }
                if i == input.len() {
                    return (0, None);
                }
                if start < i {
                    segments.push(FormattedStringPart::Const(
                        input_tendril.subtendril(start as u32, (i - start) as u32),
                    ));
                }
                return (i + 1, Some(Token::FormattedString(segments)));
            }
            x if x.is_ascii_digit() => {
                return Self::eat_integer(&input_tendril);
            }
            b'!' => {
                if let Some(len) = eat(input, "!=") {
                    return (len, Some(Token::NotEq));
                }
                return (1, Some(Token::Not));
            }
            b'?' => {
                return (1, Some(Token::Question));
            }
            b'&' => {
<<<<<<< HEAD
                if let Some(input) = eat(input, "&&") {
                    // if let Some(input) = eat(input, "=") {
                    //     return (input, Some(Token::AndEq));
                    // }
                    return (input, Some(Token::And));
                }
                // else if let Some(input) = eat(input, "&=") {
                //     return (input, Some(Token::BitAndEq));
                // }
                // return (&input[1..], Some(Token::BitAnd));
=======
                if let Some(len) = eat(input, "&&") {
                    if let Some(inner_len) = eat(&input[len..], "=") {
                        return (len + inner_len, Some(Token::AndEq));
                    }
                    return (len, Some(Token::And));
                } else if let Some(len) = eat(input, "&=") {
                    return (len, Some(Token::BitAndEq));
                }
                return (1, Some(Token::BitAnd));
>>>>>>> f6e60234
            }
            b'(' => return (1, Some(Token::LeftParen)),
            b')' => return (1, Some(Token::RightParen)),
            b'*' => {
                if let Some(len) = eat(input, "**") {
                    if let Some(inner_len) = eat(&input[len..], "=") {
                        return (len + inner_len, Some(Token::ExpEq));
                    }
                    return (len, Some(Token::Exp));
                } else if let Some(len) = eat(input, "*=") {
                    return (len, Some(Token::MulEq));
                }
                return (1, Some(Token::Mul));
            }
            b'+' => {
                if let Some(len) = eat(input, "+=") {
                    return (len, Some(Token::AddEq));
                }
                return (1, Some(Token::Add));
            }
            b',' => return (1, Some(Token::Comma)),
            b'-' => {
                if let Some(len) = eat(input, "->") {
                    return (len, Some(Token::Arrow));
                } else if let Some(len) = eat(input, "-=") {
                    return (len, Some(Token::MinusEq));
                }
                return (1, Some(Token::Minus));
            }
            b'.' => {
                if let Some(len) = eat(input, "...") {
                    return (len, Some(Token::DotDotDot));
                } else if let Some(len) = eat(input, "..") {
                    return (len, Some(Token::DotDot));
                }
                return (1, Some(Token::Dot));
            }
            b'/' => {
                if eat(input, "//").is_some() {
                    let eol = input.iter().position(|x| *x == b'\n');
                    let len = if let Some(eol) = eol { eol + 1 } else { input.len() };
                    return (len, Some(Token::CommentLine(input_tendril.subtendril(0, len as u32))));
                } else if eat(input, "/*").is_some() {
                    if input.is_empty() {
                        return (0, None);
                    }
                    let eol = input.windows(2).skip(2).position(|x| x[0] == b'*' && x[1] == b'/');
                    let len = if let Some(eol) = eol { eol + 4 } else { input.len() };
                    return (len, Some(Token::CommentBlock(input_tendril.subtendril(0, len as u32))));
                } else if let Some(len) = eat(input, "/=") {
                    return (len, Some(Token::DivEq));
                }
                return (1, Some(Token::Div));
            }
            b':' => {
                if let Some(len) = eat(input, "::") {
                    return (len, Some(Token::DoubleColon));
                } else {
                    return (1, Some(Token::Colon));
                }
            }
            b';' => return (1, Some(Token::Semicolon)),
            b'<' => {
<<<<<<< HEAD
                if let Some(input) = eat(input, "<=") {
                    return (input, Some(Token::LtEq));
                }
                // else if let Some(input) = eat(input, "<<") {
                //     if let Some(input) = eat(input, "=") {
                //         return (input, Some(Token::ShlEq));
                //     }
                //     return (input, Some(Token::Shl));
                // }
                return (&input[1..], Some(Token::Lt));
            }
            b'>' => {
                if let Some(input) = eat(input, ">=") {
                    return (input, Some(Token::GtEq));
                }
                // else if let Some(input) = eat(input, ">>") {
                //     if let Some(input) = eat(input, "=") {
                //         return (input, Some(Token::ShrEq));
                //     } else if let Some(input) = eat(input, ">") {
                //         if let Some(input) = eat(input, "=") {
                //             return (input, Some(Token::ShrSignedEq));
                //         }
                //         return (input, Some(Token::ShrSigned));
                //     }
                //     return (input, Some(Token::Shr));
                // }
                return (&input[1..], Some(Token::Gt));
=======
                if let Some(len) = eat(input, "<=") {
                    return (len, Some(Token::LtEq));
                } else if let Some(len) = eat(input, "<<") {
                    if let Some(inner_len) = eat(&input[len..], "=") {
                        return (len + inner_len, Some(Token::ShlEq));
                    }
                    return (len, Some(Token::Shl));
                }
                return (1, Some(Token::Lt));
            }
            b'>' => {
                if let Some(len) = eat(input, ">=") {
                    return (len, Some(Token::GtEq));
                } else if let Some(len) = eat(input, ">>") {
                    if let Some(inner_len) = eat(&input[len..], "=") {
                        return (len + inner_len, Some(Token::ShrEq));
                    } else if let Some(inner_len) = eat(&input[len..], ">") {
                        if let Some(eq_len) = eat(&input[len + inner_len..], "=") {
                            return (len + inner_len + eq_len, Some(Token::ShrSignedEq));
                        }
                        return (len + inner_len, Some(Token::ShrSigned));
                    }
                    return (len, Some(Token::Shr));
                }
                return (1, Some(Token::Gt));
>>>>>>> f6e60234
            }
            b'=' => {
                if let Some(len) = eat(input, "==") {
                    return (len, Some(Token::Eq));
                }
                return (1, Some(Token::Assign));
            }
<<<<<<< HEAD
            b'_' => return (&input[1..], Some(Token::Underscore)),
            b'@' => return (&input[1..], Some(Token::At)),
            b'[' => return (&input[1..], Some(Token::LeftSquare)),
            b']' => return (&input[1..], Some(Token::RightSquare)),
            b'{' => return (&input[1..], Some(Token::LeftCurly)),
            b'}' => return (&input[1..], Some(Token::RightCurly)),
            b'|' => {
                if let Some(input) = eat(input, "||") {
                    // if let Some(input) = eat(input, "=") {
                    //     return (input, Some(Token::OrEq));
                    // }
                    return (input, Some(Token::Or));
                }
                // else if let Some(input) = eat(input, "|=") {
                //     return (input, Some(Token::BitOrEq));
                // }
                // return (&input[1..], Some(Token::BitOr));
=======
            b'@' => return (1, Some(Token::At)),
            b'[' => return (1, Some(Token::LeftSquare)),
            b']' => return (1, Some(Token::RightSquare)),
            b'{' => return (1, Some(Token::LeftCurly)),
            b'}' => return (1, Some(Token::RightCurly)),
            b'|' => {
                if let Some(len) = eat(input, "||") {
                    if let Some(inner_len) = eat(&input[len..], "=") {
                        return (len + inner_len, Some(Token::OrEq));
                    }
                    return (len, Some(Token::Or));
                } else if let Some(len) = eat(input, "|=") {
                    return (len, Some(Token::BitOrEq));
                }
                return (1, Some(Token::BitOr));
            }
            b'^' => {
                if let Some(len) = eat(input, "^=") {
                    return (len, Some(Token::BitXorEq));
                }
                return (1, Some(Token::BitXor));
            }
            b'~' => return (1, Some(Token::BitNot)),
            b'%' => {
                if let Some(len) = eat(input, "%=") {
                    return (len, Some(Token::ModEq));
                }
                return (1, Some(Token::Mod));
>>>>>>> f6e60234
            }
            // b'^' => {
            //     if let Some(input) = eat(input, "^=") {
            //         return (input, Some(Token::BitXorEq));
            //     }
            //     return (&input[1..], Some(Token::BitXor));
            // }
            // b'~' => return (&input[1..], Some(Token::BitNot)),
            // b'%' => {
            //     if let Some(input) = eat(input, "%=") {
            //         return (input, Some(Token::ModEq));
            //     }
            //     return (&input[1..], Some(Token::Mod));
            // }
            _ => (),
        }
        if let Some(ident) = eat_identifier(&input_tendril) {
            return (
                ident.len(),
                Some(match &*ident {
                    x if x.starts_with("aleo1")
                        && x.chars().skip(5).all(|x| x.is_ascii_lowercase() || x.is_ascii_digit()) =>
                    {
                        Token::AddressLit(ident)
                    }
                    "address" => Token::Address,
                    "as" => Token::As,
                    "bool" => Token::Bool,
                    "circuit" => Token::Circuit,
                    "console" => Token::Console,
                    "const" => Token::Const,
                    "else" => Token::Else,
                    "false" => Token::False,
                    "field" => Token::Field,
                    "for" => Token::For,
                    "function" => Token::Function,
                    "group" => Token::Group,
                    "i8" => Token::I8,
                    "i16" => Token::I16,
                    "i32" => Token::I32,
                    "i64" => Token::I64,
                    "i128" => Token::I128,
                    "if" => Token::If,
                    "import" => Token::Import,
                    "in" => Token::In,
                    "input" => Token::Input,
                    "let" => Token::Let,
                    "mut" => Token::Mut,
                    "return" => Token::Return,
                    "Self" => Token::BigSelf,
                    "self" => Token::LittleSelf,
                    "static" => Token::Static,
                    "string" => Token::String,
                    "true" => Token::True,
                    "u8" => Token::U8,
                    "u16" => Token::U16,
                    "u32" => Token::U32,
                    "u64" => Token::U64,
                    "u128" => Token::U128,
                    _ => Token::Ident(ident),
                }),
            );
        }

        (0, None)
    }
}

#[derive(Clone, Serialize, Deserialize)]
pub struct SpannedToken {
    pub token: Token,
    pub span: Span,
}

impl fmt::Display for SpannedToken {
    fn fmt(&self, f: &mut fmt::Formatter<'_>) -> fmt::Result {
        write!(f, "'{}' @ ", self.token.to_string().trim())?;
        self.span.fmt(f)
    }
}

impl fmt::Debug for SpannedToken {
    fn fmt(&self, f: &mut fmt::Formatter<'_>) -> fmt::Result {
        <SpannedToken as fmt::Display>::fmt(self, f)
    }
}

///
/// Returns true if the given string looks like Aleo address.
/// This method DOES NOT check if the address is valid on-chain.
///
pub(crate) fn check_address(address: &str) -> bool {
    // "aleo1" (LOWERCASE_LETTER | ASCII_DIGIT){58}
    if !address.starts_with("aleo1") || address.len() != 63 {
        return false;
    }
    address
        .chars()
        .skip(5)
        .all(|x| x.is_ascii_lowercase() || x.is_ascii_digit())
}<|MERGE_RESOLUTION|>--- conflicted
+++ resolved
@@ -44,13 +44,9 @@
     if input_tendril.is_empty() {
         return None;
     }
-<<<<<<< HEAD
+    let input = input_tendril[..].as_bytes();
     if !input[0].is_ascii_alphabetic() {
         // Allow _ at start.
-=======
-    let input = input_tendril[..].as_bytes();
-    if !input[0].is_ascii_alphabetic() && input[0] != b'_' {
->>>>>>> f6e60234
         return None;
     }
 
@@ -167,28 +163,16 @@
                 return (1, Some(Token::Question));
             }
             b'&' => {
-<<<<<<< HEAD
-                if let Some(input) = eat(input, "&&") {
-                    // if let Some(input) = eat(input, "=") {
-                    //     return (input, Some(Token::AndEq));
+                if let Some(len) = eat(input, "&&") {
+                    // if let Some(inner_len) = eat(&input[len..], "=") {
+                    //     return (len + inner_len, Some(Token::AndEq));
                     // }
-                    return (input, Some(Token::And));
-                }
-                // else if let Some(input) = eat(input, "&=") {
-                //     return (input, Some(Token::BitAndEq));
+                    return (len, Some(Token::And));
+                }
+                // else if let Some(len) = eat(input, "&=") {
+                //     return (len, Some(Token::BitAndEq));
                 // }
-                // return (&input[1..], Some(Token::BitAnd));
-=======
-                if let Some(len) = eat(input, "&&") {
-                    if let Some(inner_len) = eat(&input[len..], "=") {
-                        return (len + inner_len, Some(Token::AndEq));
-                    }
-                    return (len, Some(Token::And));
-                } else if let Some(len) = eat(input, "&=") {
-                    return (len, Some(Token::BitAndEq));
-                }
-                return (1, Some(Token::BitAnd));
->>>>>>> f6e60234
+                // return (1, Some(Token::BitAnd));
             }
             b'(' => return (1, Some(Token::LeftParen)),
             b')' => return (1, Some(Token::RightParen)),
@@ -252,61 +236,33 @@
             }
             b';' => return (1, Some(Token::Semicolon)),
             b'<' => {
-<<<<<<< HEAD
-                if let Some(input) = eat(input, "<=") {
-                    return (input, Some(Token::LtEq));
-                }
-                // else if let Some(input) = eat(input, "<<") {
-                //     if let Some(input) = eat(input, "=") {
-                //         return (input, Some(Token::ShlEq));
-                //     }
-                //     return (input, Some(Token::Shl));
-                // }
-                return (&input[1..], Some(Token::Lt));
-            }
-            b'>' => {
-                if let Some(input) = eat(input, ">=") {
-                    return (input, Some(Token::GtEq));
-                }
-                // else if let Some(input) = eat(input, ">>") {
-                //     if let Some(input) = eat(input, "=") {
-                //         return (input, Some(Token::ShrEq));
-                //     } else if let Some(input) = eat(input, ">") {
-                //         if let Some(input) = eat(input, "=") {
-                //             return (input, Some(Token::ShrSignedEq));
-                //         }
-                //         return (input, Some(Token::ShrSigned));
-                //     }
-                //     return (input, Some(Token::Shr));
-                // }
-                return (&input[1..], Some(Token::Gt));
-=======
                 if let Some(len) = eat(input, "<=") {
                     return (len, Some(Token::LtEq));
-                } else if let Some(len) = eat(input, "<<") {
-                    if let Some(inner_len) = eat(&input[len..], "=") {
-                        return (len + inner_len, Some(Token::ShlEq));
-                    }
-                    return (len, Some(Token::Shl));
-                }
+                }
+                // else if let Some(len) = eat(input, "<<") {
+                //     if let Some(inner_len) = eat(&input[len..], "=") {
+                //         return (len + inner_len, Some(Token::ShlEq));
+                //     }
+                //     return (len, Some(Token::Shl));
+                // }
                 return (1, Some(Token::Lt));
             }
             b'>' => {
                 if let Some(len) = eat(input, ">=") {
                     return (len, Some(Token::GtEq));
-                } else if let Some(len) = eat(input, ">>") {
-                    if let Some(inner_len) = eat(&input[len..], "=") {
-                        return (len + inner_len, Some(Token::ShrEq));
-                    } else if let Some(inner_len) = eat(&input[len..], ">") {
-                        if let Some(eq_len) = eat(&input[len + inner_len..], "=") {
-                            return (len + inner_len + eq_len, Some(Token::ShrSignedEq));
-                        }
-                        return (len + inner_len, Some(Token::ShrSigned));
-                    }
-                    return (len, Some(Token::Shr));
-                }
+                }
+                // else if let Some(len) = eat(input, ">>") {
+                //     if let Some(inner_len) = eat(&input[len..], "=") {
+                //         return (len + inner_len, Some(Token::ShrEq));
+                //     } else if let Some(inner_len) = eat(&input[len..], ">") {
+                //         if let Some(eq_len) = eat(&input[len + inner_len..], "=") {
+                //             return (len + inner_len + eq_len, Some(Token::ShrSignedEq));
+                //         }
+                //         return (len + inner_len, Some(Token::ShrSigned));
+                //     }
+                //     return (len, Some(Token::Shr));
+                // }
                 return (1, Some(Token::Gt));
->>>>>>> f6e60234
             }
             b'=' => {
                 if let Some(len) = eat(input, "==") {
@@ -314,25 +270,6 @@
                 }
                 return (1, Some(Token::Assign));
             }
-<<<<<<< HEAD
-            b'_' => return (&input[1..], Some(Token::Underscore)),
-            b'@' => return (&input[1..], Some(Token::At)),
-            b'[' => return (&input[1..], Some(Token::LeftSquare)),
-            b']' => return (&input[1..], Some(Token::RightSquare)),
-            b'{' => return (&input[1..], Some(Token::LeftCurly)),
-            b'}' => return (&input[1..], Some(Token::RightCurly)),
-            b'|' => {
-                if let Some(input) = eat(input, "||") {
-                    // if let Some(input) = eat(input, "=") {
-                    //     return (input, Some(Token::OrEq));
-                    // }
-                    return (input, Some(Token::Or));
-                }
-                // else if let Some(input) = eat(input, "|=") {
-                //     return (input, Some(Token::BitOrEq));
-                // }
-                // return (&input[1..], Some(Token::BitOr));
-=======
             b'@' => return (1, Some(Token::At)),
             b'[' => return (1, Some(Token::LeftSquare)),
             b']' => return (1, Some(Token::RightSquare)),
@@ -340,41 +277,28 @@
             b'}' => return (1, Some(Token::RightCurly)),
             b'|' => {
                 if let Some(len) = eat(input, "||") {
-                    if let Some(inner_len) = eat(&input[len..], "=") {
-                        return (len + inner_len, Some(Token::OrEq));
-                    }
+                    // if let Some(inner_len) = eat(&input[len..], "=") {
+                    //     return (len + inner_len, Some(Token::OrEq));
+                    // }
                     return (len, Some(Token::Or));
-                } else if let Some(len) = eat(input, "|=") {
-                    return (len, Some(Token::BitOrEq));
-                }
-                return (1, Some(Token::BitOr));
-            }
-            b'^' => {
-                if let Some(len) = eat(input, "^=") {
-                    return (len, Some(Token::BitXorEq));
-                }
-                return (1, Some(Token::BitXor));
-            }
-            b'~' => return (1, Some(Token::BitNot)),
-            b'%' => {
-                if let Some(len) = eat(input, "%=") {
-                    return (len, Some(Token::ModEq));
-                }
-                return (1, Some(Token::Mod));
->>>>>>> f6e60234
+                }
+                // else if let Some(len) = eat(input, "|=") {
+                //     return (len, Some(Token::BitOrEq));
+                // }
+                // return (1, Some(Token::BitOr));
             }
             // b'^' => {
-            //     if let Some(input) = eat(input, "^=") {
-            //         return (input, Some(Token::BitXorEq));
+            //     if let Some(len) = eat(input, "^=") {
+            //         return (len, Some(Token::BitXorEq));
             //     }
-            //     return (&input[1..], Some(Token::BitXor));
+            //     return (1, Some(Token::BitXor));
             // }
-            // b'~' => return (&input[1..], Some(Token::BitNot)),
+            // b'~' => return (1, Some(Token::BitNot)),
             // b'%' => {
-            //     if let Some(input) = eat(input, "%=") {
-            //         return (input, Some(Token::ModEq));
+            //     if let Some(len) = eat(input, "%=") {
+            //         return (len, Some(Token::ModEq));
             //     }
-            //     return (&input[1..], Some(Token::Mod));
+            //     return (1, Some(Token::Mod));
             // }
             _ => (),
         }

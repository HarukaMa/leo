// Copyright (C) 2019-2021 Aleo Systems Inc.
// This file is part of the Leo library.

// The Leo library is free software: you can redistribute it and/or modify
// it under the terms of the GNU General Public License as published by
// the Free Software Foundation, either version 3 of the License, or
// (at your option) any later version.

// The Leo library is distributed in the hope that it will be useful,
// but WITHOUT ANY WARRANTY; without even the implied warranty of
// MERCHANTABILITY or FITNESS FOR A PARTICULAR PURPOSE. See the
// GNU General Public License for more details.

// You should have received a copy of the GNU General Public License
// along with the Leo library. If not, see <https://www.gnu.org/licenses/>.

use crate::{
<<<<<<< HEAD
    Circuit,
    CircuitMember,
    ConstValue,
    Expression,
    ExpressionNode,
    FromAst,
    Identifier,
    Node,
    PartialType,
    Scope,
    Type,
=======
    AsgConvertError, Circuit, CircuitMember, ConstValue, Expression, ExpressionNode, FromAst, Identifier, Node,
    PartialType, Scope, Span, Type,
>>>>>>> 09b1fddd
};

use leo_errors::{AsgError, Result, Span};
use std::cell::Cell;

#[derive(Clone)]
pub struct CircuitAccessExpression<'a> {
    pub parent: Cell<Option<&'a Expression<'a>>>,
    pub span: Option<Span>,
    pub circuit: Cell<&'a Circuit<'a>>,
    pub target: Cell<Option<&'a Expression<'a>>>,
    pub member: Identifier,
}

impl<'a> Node for CircuitAccessExpression<'a> {
    fn span(&self) -> Option<&Span> {
        self.span.as_ref()
    }
}

impl<'a> ExpressionNode<'a> for CircuitAccessExpression<'a> {
    fn set_parent(&self, parent: &'a Expression<'a>) {
        self.parent.replace(Some(parent));
    }

    fn get_parent(&self) -> Option<&'a Expression<'a>> {
        self.parent.get()
    }

    fn enforce_parents(&self, expr: &'a Expression<'a>) {
        if let Some(target) = self.target.get() {
            target.set_parent(expr);
        }
    }

    fn get_type(&self) -> Option<Type<'a>> {
        if self.target.get().is_none() {
            None // function target only for static
        } else {
            let members = self.circuit.get().members.borrow();
            let member = members.get(self.member.name.as_ref())?;
            match member {
                CircuitMember::Variable(type_) => Some(type_.clone()),
                CircuitMember::Function(_) => None,
            }
        }
    }

    fn is_mut_ref(&self) -> bool {
        if let Some(target) = self.target.get() {
            target.is_mut_ref()
        } else {
            false
        }
    }

    fn const_value(&self) -> Option<ConstValue<'a>> {
        match self.target.get()?.const_value()? {
            ConstValue::Circuit(_, members) => {
                let (_, const_value) = members.get(&self.member.name.to_string())?.clone();
                Some(const_value)
            }
            _ => None,
        }
    }

    fn is_consty(&self) -> bool {
        self.target.get().map(|x| x.is_consty()).unwrap_or(true)
    }
}

impl<'a> FromAst<'a, leo_ast::CircuitMemberAccessExpression> for CircuitAccessExpression<'a> {
    fn from_ast(
        scope: &'a Scope<'a>,
        value: &leo_ast::CircuitMemberAccessExpression,
        expected_type: Option<PartialType<'a>>,
    ) -> Result<CircuitAccessExpression<'a>> {
        let target = <&'a Expression<'a>>::from_ast(scope, &*value.circuit, None)?;
        let circuit = match target.get_type() {
            Some(Type::Circuit(circuit)) => circuit,
            x => {
                return Err(AsgError::unexpected_type(
                    "circuit",
                    x.map(|x| x.to_string()).unwrap_or_else(|| "unknown".to_string()),
                    &value.span,
                )
                .into());
            }
        };

        // scoping refcell reference
        let found_member = {
            if let Some(member) = circuit.members.borrow().get(value.name.name.as_ref()) {
                if let Some(expected_type) = &expected_type {
                    if let CircuitMember::Variable(type_) = &member {
                        let type_: Type = type_.clone();
                        if !expected_type.matches(&type_) {
                            return Err(AsgError::unexpected_type(expected_type, type_, &value.span).into());
                        }
                    } // used by call expression
                }
                true
            } else {
                false
            }
        };

        if found_member {
            // skip
        } else if circuit.is_input_pseudo_circuit() {
            // add new member to implicit input
            if let Some(expected_type) = expected_type.map(PartialType::full).flatten() {
                circuit.members.borrow_mut().insert(
                    value.name.name.to_string(),
                    CircuitMember::Variable(expected_type.clone()),
                );
            } else {
                return Err(
                    AsgError::input_ref_needs_type(&circuit.name.borrow().name, &value.name.name, &value.span).into(),
                );
            }
        } else {
            return Err(AsgError::unresolved_circuit_member(
                &circuit.name.borrow().name,
                &value.name.name,
                &value.span,
            )
            .into());
        }

        Ok(CircuitAccessExpression {
            parent: Cell::new(None),
            span: Some(value.span.clone()),
            target: Cell::new(Some(target)),
            circuit: Cell::new(circuit),
            member: value.name.clone(),
        })
    }
}

impl<'a> FromAst<'a, leo_ast::CircuitStaticFunctionAccessExpression> for CircuitAccessExpression<'a> {
    fn from_ast(
        scope: &Scope<'a>,
        value: &leo_ast::CircuitStaticFunctionAccessExpression,
        expected_type: Option<PartialType>,
    ) -> Result<CircuitAccessExpression<'a>> {
        let circuit = match &*value.circuit {
            leo_ast::Expression::Identifier(name) => scope
                .resolve_circuit(&name.name)
                .ok_or_else(|| AsgError::unresolved_circuit(&name.name, &name.span))?,
            _ => {
                return Err(AsgError::unexpected_type("circuit", "unknown", &value.span).into());
            }
        };

        if let Some(expected_type) = expected_type {
            return Err(AsgError::unexpected_type(expected_type, "none", &value.span).into());
        }

        if let Some(CircuitMember::Function(_)) = circuit.members.borrow().get(value.name.name.as_ref()) {
            // okay
        } else {
            return Err(AsgError::unresolved_circuit_member(
                &circuit.name.borrow().name,
                &value.name.name,
                &value.span,
            )
            .into());
        }

        Ok(CircuitAccessExpression {
            parent: Cell::new(None),
            span: Some(value.span.clone()),
            target: Cell::new(None),
            circuit: Cell::new(circuit),
            member: value.name.clone(),
        })
    }
}

impl<'a> Into<leo_ast::Expression> for &CircuitAccessExpression<'a> {
    fn into(self) -> leo_ast::Expression {
        if let Some(target) = self.target.get() {
            leo_ast::Expression::CircuitMemberAccess(leo_ast::CircuitMemberAccessExpression {
                circuit: Box::new(target.into()),
                name: self.member.clone(),
                span: self.span.clone().unwrap_or_default(),
            })
        } else {
            leo_ast::Expression::CircuitStaticFunctionAccess(leo_ast::CircuitStaticFunctionAccessExpression {
                circuit: Box::new(leo_ast::Expression::Identifier(
                    self.circuit.get().name.borrow().clone(),
                )),
                name: self.member.clone(),
                span: self.span.clone().unwrap_or_default(),
            })
        }
    }
}<|MERGE_RESOLUTION|>--- conflicted
+++ resolved
@@ -15,22 +15,7 @@
 // along with the Leo library. If not, see <https://www.gnu.org/licenses/>.
 
 use crate::{
-<<<<<<< HEAD
-    Circuit,
-    CircuitMember,
-    ConstValue,
-    Expression,
-    ExpressionNode,
-    FromAst,
-    Identifier,
-    Node,
-    PartialType,
-    Scope,
-    Type,
-=======
-    AsgConvertError, Circuit, CircuitMember, ConstValue, Expression, ExpressionNode, FromAst, Identifier, Node,
-    PartialType, Scope, Span, Type,
->>>>>>> 09b1fddd
+    Circuit, CircuitMember, ConstValue, Expression, ExpressionNode, FromAst, Identifier, Node, PartialType, Scope, Type,
 };
 
 use leo_errors::{AsgError, Result, Span};

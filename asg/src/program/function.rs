// Copyright (C) 2019-2021 Aleo Systems Inc.
// This file is part of the Leo library.

// The Leo library is free software: you can redistribute it and/or modify
// it under the terms of the GNU General Public License as published by
// the Free Software Foundation, either version 3 of the License, or
// (at your option) any later version.

// The Leo library is distributed in the hope that it will be useful,
// but WITHOUT ANY WARRANTY; without even the implied warranty of
// MERCHANTABILITY or FITNESS FOR A PARTICULAR PURPOSE. See the
// GNU General Public License for more details.

// You should have received a copy of the GNU General Public License
// along with the Leo library. If not, see <https://www.gnu.org/licenses/>.

use crate::{
    BlockStatement, Circuit, FromAst, Identifier, MonoidalDirector, ReturnPathReducer, Scope, Statement, Type, Variable,
};
use indexmap::IndexMap;
pub use leo_ast::Annotation;
use leo_ast::{FunctionInput, Node};
use leo_errors::{AsgError, Result, Span};

use std::{
    cell::{Cell, RefCell},
    fmt,
};

#[derive(Clone, Copy, PartialEq)]
pub enum FunctionQualifier {
    SelfRef,
    ConstSelfRef,
    MutSelfRef,
    Static,
}

#[derive(Clone)]
pub struct Function<'a> {
    pub id: u32,
    pub name: RefCell<Identifier>,
    pub output: Type<'a>,
    pub arguments: IndexMap<String, Cell<&'a Variable<'a>>>,
    pub circuit: Cell<Option<&'a Circuit<'a>>>,
    pub span: Option<Span>,
    pub body: Cell<Option<&'a Statement<'a>>>,
    pub core_mapping: RefCell<Option<String>>,
    pub scope: &'a Scope<'a>,
    pub qualifier: FunctionQualifier,
    pub annotations: Vec<Annotation>,
    pub const_: bool,
}

impl<'a> fmt::Display for Function<'a> {
    fn fmt(&self, f: &mut fmt::Formatter<'_>) -> fmt::Result {
        write!(f, "ASG Function '{}'", self.name.borrow().name.as_ref())
    }
}

impl<'a> fmt::Debug for Function<'a> {
    fn fmt(&self, f: &mut fmt::Formatter<'_>) -> fmt::Result {
        <Self as fmt::Display>::fmt(self, f)
    }
}

impl<'a> PartialEq for Function<'a> {
    fn eq(&self, other: &Function<'a>) -> bool {
        if self.name.borrow().name != other.name.borrow().name {
            return false;
        }
        self.id == other.id
    }
}

impl<'a> Eq for Function<'a> {}

impl<'a> Function<'a> {
    pub(crate) fn init(scope: &'a Scope<'a>, value: &leo_ast::Function) -> Result<&'a Function<'a>> {
        let output: Type<'a> = value
            .output
            .as_ref()
            .map(|t| scope.resolve_ast_type(t, &value.span))
            .transpose()?
            .unwrap_or_else(|| Type::Tuple(vec![]));
        let mut qualifier = FunctionQualifier::Static;
        let new_scope = scope.make_subscope();

        let mut arguments = IndexMap::new();
        {
            for input in value.input.iter() {
                match input {
                    FunctionInput::SelfKeyword(_) => {
                        qualifier = FunctionQualifier::SelfRef;
                    }
                    FunctionInput::ConstSelfKeyword(_) => {
                        qualifier = FunctionQualifier::ConstSelfRef;
                    }
                    FunctionInput::MutSelfKeyword(_) => {
                        qualifier = FunctionQualifier::MutSelfRef;
                    }
                    FunctionInput::Variable(input_variable) => {
                        if arguments.contains_key(input_variable.identifier.name.as_ref()) {
                            return Err(AsgError::duplicate_function_input_definition(
                                input_variable.identifier.name.as_ref(),
                                &input_variable.identifier.span,
                            )
                            .into());
                        }

                        let variable = scope.context.alloc_variable(RefCell::new(crate::InnerVariable {
                            id: scope.context.get_id(),
                            name: input_variable.identifier.clone(),
                            type_: scope.resolve_ast_type(&input_variable.type_, &value.span)?,
                            mutable: input_variable.mutable,
                            const_: input_variable.const_,
                            declaration: crate::VariableDeclaration::Parameter,
                            references: vec![],
                            assignments: vec![],
                        }));
                        arguments.insert(input_variable.identifier.name.to_string(), Cell::new(&*variable));
                    }
                }
            }
        }
        let function = scope.context.alloc_function(Function {
            id: scope.context.get_id(),
            annotations: value.annotations.clone(),
            body: Cell::new(None),
            circuit: Cell::new(None),
            const_: value.const_,
            name: RefCell::new(value.identifier.clone()),
            span: Some(value.span.clone()),
            scope: new_scope,
            output,
            arguments,
            qualifier,
<<<<<<< HEAD
            core_mapping: value.core_mapping.clone(),
            scope: new_scope,
            span: Some(value.span.clone()),
            annotations: value.annotations.clone(),
=======
>>>>>>> d621ee72
        });
        function.scope.function.replace(Some(function));

        Ok(function)
    }

    pub(super) fn fill_from_ast(self: &'a Function<'a>, value: &leo_ast::Function) -> Result<()> {
        if self.qualifier != FunctionQualifier::Static {
            let circuit = self.circuit.get();
            let self_variable = self.scope.context.alloc_variable(RefCell::new(crate::InnerVariable {
                id: self.scope.context.get_id(),
                name: Identifier::new("self".into()),
                type_: Type::Circuit(circuit.as_ref().unwrap()),
                mutable: self.qualifier == FunctionQualifier::MutSelfRef,
                const_: false,
                declaration: crate::VariableDeclaration::Parameter,
                references: vec![],
                assignments: vec![],
            }));
            self.scope
                .variables
                .borrow_mut()
                .insert("self".to_string(), self_variable);
        }

        if value.is_main() {
            if let Some(annotation) = value.annotations.get(0) {
                return Err(
                    AsgError::main_cannot_have_annotations(&(&annotation.span + &value.identifier.span)).into(),
                );
            }
        } else {
            let illegal_annotations = value.annotations.iter().filter(|f| !f.is_test());
            if let Some(annotation) = illegal_annotations.clone().next() {
                return Err(AsgError::unsupported_annotation(
                    &annotation.name,
                    &(&annotation.span + &value.identifier.span),
                )
                .into());
            }
        }

        if value.const_ {
            if value.is_main() {
                return Err(AsgError::main_cannot_be_const(&value.identifier.span).into());
            }

            let non_const_input = value.input.iter().find(|a| {
                a.get_variable()
                    .map(|v| !v.const_)
                    .unwrap_or(a.is_mut_self() || (a.is_self() && !a.is_const_self()))
            });

            if let Some(input) = non_const_input {
                return Err(AsgError::const_function_cannot_have_inputs(input.span()).into());
            }
        }

        for (name, argument) in self.arguments.iter() {
            if self.scope.resolve_global_const(name).is_some() {
                return Err(AsgError::function_input_cannot_shadow_global_const(
                    name,
                    &argument.get().borrow().name.span,
                )
                .into());
            }

            self.scope.variables.borrow_mut().insert(name.clone(), argument.get());
        }

        let main_block = BlockStatement::from_ast(self.scope, &value.block, None)?;
        let mut director = MonoidalDirector::new(ReturnPathReducer::new());
        if !director.reduce_block(&main_block).0 && !self.output.is_unit() {
            return Err(AsgError::function_missing_return(&self.name.borrow().name, &value.span).into());
        }

        #[allow(clippy::never_loop)] // TODO @Protryon: How should we return multiple errors?
        for (span, error) in director.reducer().errors {
            return Err(AsgError::function_return_validation(&self.name.borrow().name, error, &span).into());
        }

        self.body
            .replace(Some(self.scope.context.alloc_statement(Statement::Block(main_block))));

        Ok(())
    }

    pub fn is_test(&self) -> bool {
        self.annotations.iter().any(|x| x.is_test())
    }
}

impl<'a> Into<leo_ast::Function> for &Function<'a> {
    fn into(self) -> leo_ast::Function {
        let input = self
            .arguments
            .iter()
            .map(|(_, variable)| {
                let variable = variable.get().borrow();
                leo_ast::FunctionInput::Variable(leo_ast::FunctionInputVariable {
                    identifier: variable.name.clone(),
                    mutable: variable.mutable,
                    const_: variable.const_,
                    type_: (&variable.type_).into(),
                    span: Span::default(),
                })
            })
            .collect();
        let (body, span) = match self.body.get() {
            Some(Statement::Block(block)) => (block.into(), block.span.clone().unwrap_or_default()),
            Some(_) => unimplemented!(),
            None => (
                leo_ast::Block {
                    statements: vec![],
                    span: Default::default(),
                },
                Default::default(),
            ),
        };
        let output: Type = self.output.clone();
        leo_ast::Function {
            identifier: self.name.borrow().clone(),
            annotations: self.annotations.clone(),
            output: Some((&output).into()),
            const_: self.const_,
            input,
            block: body,
<<<<<<< HEAD
            output: Some((&output).into()),
            core_mapping: self.core_mapping.clone(),
=======
>>>>>>> d621ee72
            span,
        }
    }
}<|MERGE_RESOLUTION|>--- conflicted
+++ resolved
@@ -134,13 +134,7 @@
             output,
             arguments,
             qualifier,
-<<<<<<< HEAD
             core_mapping: value.core_mapping.clone(),
-            scope: new_scope,
-            span: Some(value.span.clone()),
-            annotations: value.annotations.clone(),
-=======
->>>>>>> d621ee72
         });
         function.scope.function.replace(Some(function));
 
@@ -268,11 +262,7 @@
             const_: self.const_,
             input,
             block: body,
-<<<<<<< HEAD
-            output: Some((&output).into()),
             core_mapping: self.core_mapping.clone(),
-=======
->>>>>>> d621ee72
             span,
         }
     }

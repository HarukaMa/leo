// Copyright (C) 2019-2021 Aleo Systems Inc.
// This file is part of the Leo library.

// The Leo library is free software: you can redistribute it and/or modify
// it under the terms of the GNU General Public License as published by
// the Free Software Foundation, either version 3 of the License, or
// (at your option) any later version.

// The Leo library is distributed in the hope that it will be useful,
// but WITHOUT ANY WARRANTY; without even the implied warranty of
// MERCHANTABILITY or FITNESS FOR A PARTICULAR PURPOSE. See the
// GNU General Public License for more details.

// You should have received a copy of the GNU General Public License
// along with the Leo library. If not, see <https://www.gnu.org/licenses/>.

use super::*;
use crate::{accesses::*, expression::*, program::*, statement::*};

use std::{cell::Cell, marker::PhantomData};

pub struct VisitorDirector<'a, R: ExpressionVisitor<'a>> {
    visitor: R,
    lifetime: PhantomData<&'a ()>,
}

pub type ConcreteVisitResult = Result<(), ()>;

impl Into<ConcreteVisitResult> for VisitResult {
    fn into(self) -> ConcreteVisitResult {
        match self {
            VisitResult::VisitChildren => Ok(()),
            VisitResult::SkipChildren => Ok(()),
            VisitResult::Exit => Err(()),
        }
    }
}

impl<'a, R: ExpressionVisitor<'a>> VisitorDirector<'a, R> {
    pub fn new(visitor: R) -> Self {
        Self {
            visitor,
            lifetime: PhantomData,
        }
    }

    pub fn visitor(self) -> R {
        self.visitor
    }

    pub fn visit_expression(&mut self, input: &Cell<&'a Expression<'a>>) -> ConcreteVisitResult {
        match self.visitor.visit_expression(input) {
            VisitResult::VisitChildren => match input.get() {
                Expression::ArrayInit(e) => self.visit_array_init(e),
                Expression::ArrayInline(e) => self.visit_array_inline(e),
                Expression::Binary(e) => self.visit_binary(e),
                Expression::Call(e) => self.visit_call(e),
                Expression::CircuitInit(e) => self.visit_circuit_init(e),
                Expression::Ternary(e) => self.visit_ternary_expression(e),
                Expression::Cast(e) => self.visit_cast_expression(e),
<<<<<<< HEAD
                Expression::Access(e) => self.visit_access_expression(e),
                Expression::NamedType(e) => self.visit_named_type_expression(e),
=======
                Expression::LengthOf(e) => self.visit_lengthof_expression(e),
>>>>>>> a5f74195
                Expression::Constant(e) => self.visit_constant(e),
                Expression::TupleInit(e) => self.visit_tuple_init(e),
                Expression::Unary(e) => self.visit_unary(e),
                Expression::VariableRef(e) => self.visit_variable_ref(e),
            },
            x => x.into(),
        }
    }

    fn visit_opt_expression(&mut self, input: &Cell<Option<&'a Expression<'a>>>) -> ConcreteVisitResult {
        let interior = input.get().map(Cell::new);
        if let Some(interior) = interior.as_ref() {
            let result = self.visit_expression(interior);
            input.replace(Some(interior.get()));
            result
        } else {
            Ok(())
        }
    }

    pub fn visit_array_init(&mut self, input: &ArrayInitExpression<'a>) -> ConcreteVisitResult {
        match self.visitor.visit_array_init(input) {
            VisitResult::VisitChildren => {
                self.visit_expression(&input.element)?;
                Ok(())
            }
            x => x.into(),
        }
    }

    pub fn visit_array_inline(&mut self, input: &ArrayInlineExpression<'a>) -> ConcreteVisitResult {
        match self.visitor.visit_array_inline(input) {
            VisitResult::VisitChildren => {
                for (element, _) in input.elements.iter() {
                    self.visit_expression(element)?;
                }
                Ok(())
            }
            x => x.into(),
        }
    }

    pub fn visit_binary(&mut self, input: &BinaryExpression<'a>) -> ConcreteVisitResult {
        match self.visitor.visit_binary(input) {
            VisitResult::VisitChildren => {
                self.visit_expression(&input.left)?;
                self.visit_expression(&input.right)?;
                Ok(())
            }
            x => x.into(),
        }
    }

    pub fn visit_call(&mut self, input: &CallExpression<'a>) -> ConcreteVisitResult {
        match self.visitor.visit_call(input) {
            VisitResult::VisitChildren => {
                self.visit_opt_expression(&input.target)?;
                for argument in input.arguments.iter() {
                    self.visit_expression(argument)?;
                }
                Ok(())
            }
            x => x.into(),
        }
    }

    pub fn visit_circuit_init(&mut self, input: &CircuitInitExpression<'a>) -> ConcreteVisitResult {
        match self.visitor.visit_circuit_init(input) {
            VisitResult::VisitChildren => {
                for (_, argument) in input.values.iter() {
                    self.visit_expression(argument)?;
                }
                Ok(())
            }
            x => x.into(),
        }
    }

    pub fn visit_ternary_expression(&mut self, input: &TernaryExpression<'a>) -> ConcreteVisitResult {
        match self.visitor.visit_ternary_expression(input) {
            VisitResult::VisitChildren => {
                self.visit_expression(&input.condition)?;
                self.visit_expression(&input.if_true)?;
                self.visit_expression(&input.if_false)?;
                Ok(())
            }
            x => x.into(),
        }
    }

    pub fn visit_cast_expression(&mut self, input: &CastExpression<'a>) -> ConcreteVisitResult {
        match self.visitor.visit_cast_expression(input) {
            VisitResult::VisitChildren => {
                self.visit_expression(&input.inner)?;
                Ok(())
            }
            x => x.into(),
        }
    }

<<<<<<< HEAD
    pub fn visit_array_access(&mut self, input: &ArrayAccess<'a>) -> ConcreteVisitResult {
        match self.visitor.visit_array_access(input) {
            VisitResult::VisitChildren => {
                self.visit_expression(&input.array)?;
                self.visit_expression(&input.index)?;
=======
    pub fn visit_lengthof_expression(&mut self, input: &LengthOfExpression<'a>) -> ConcreteVisitResult {
        match self.visitor.visit_lengthof_expression(input) {
            VisitResult::VisitChildren => {
                self.visit_expression(&input.inner)?;
>>>>>>> a5f74195
                Ok(())
            }
            x => x.into(),
        }
<<<<<<< HEAD
=======
    }

    pub fn visit_constant(&mut self, input: &Constant<'a>) -> ConcreteVisitResult {
        self.visitor.visit_constant(input).into()
>>>>>>> a5f74195
    }

    pub fn visit_array_range_access(&mut self, input: &ArrayRangeAccess<'a>) -> ConcreteVisitResult {
        match self.visitor.visit_array_range_access(input) {
            VisitResult::VisitChildren => {
                self.visit_expression(&input.array)?;
                self.visit_opt_expression(&input.left)?;
                self.visit_opt_expression(&input.right)?;
                Ok(())
            }
            x => x.into(),
        }
    }

    pub fn visit_circuit_access(&mut self, input: &CircuitAccess<'a>) -> ConcreteVisitResult {
        match self.visitor.visit_circuit_access(input) {
            VisitResult::VisitChildren => {
                self.visit_opt_expression(&input.target)?;
                Ok(())
            }
            x => x.into(),
        }
    }

    pub fn visit_named_access(&mut self, input: &NamedTypeAccess<'a>) -> ConcreteVisitResult {
        match self.visitor.visit_named_access(input) {
            VisitResult::VisitChildren => {
                self.visit_expression(&input.named_type)?;
                self.visit_expression(&input.access)?;
                Ok(())
            }
            x => x.into(),
        }
    }

    pub fn visit_tuple_access(&mut self, input: &TupleAccess<'a>) -> ConcreteVisitResult {
        match self.visitor.visit_tuple_access(input) {
            VisitResult::VisitChildren => {
                self.visit_expression(&input.tuple_ref)?;
                Ok(())
            }
            x => x.into(),
        }
    }

    pub fn visit_value_access(&mut self, input: &ValueAccess<'a>) -> ConcreteVisitResult {
        match self.visitor.visit_value_access(input) {
            VisitResult::VisitChildren => {
                self.visit_expression(&input.target)?;
                self.visit_expression(&input.access)?;
                Ok(())
            }
            x => x.into(),
        }
    }

    pub fn visit_access_expression(&mut self, input: &AccessExpression<'a>) -> ConcreteVisitResult {
        use AccessExpression::*;

        match input {
            Array(a) => self.visit_array_access(a),
            ArrayRange(a) => self.visit_array_range_access(a),
            Circuit(a) => self.visit_circuit_access(a),
            Named(a) => self.visit_named_access(a),
            Tuple(a) => self.visit_tuple_access(a),
            Value(a) => self.visit_value_access(a),
        }
    }

    pub fn visit_named_type_expression(&mut self, input: &NamedTypeExpression<'a>) -> ConcreteVisitResult {
        match self.visitor.visit_named_type_expression(input) {
            VisitResult::VisitChildren => Ok(()),
            x => x.into(),
        }
    }

    pub fn visit_constant(&mut self, input: &Constant<'a>) -> ConcreteVisitResult {
        self.visitor.visit_constant(input).into()
    }

    pub fn visit_tuple_init(&mut self, input: &TupleInitExpression<'a>) -> ConcreteVisitResult {
        match self.visitor.visit_tuple_init(input) {
            VisitResult::VisitChildren => {
                for argument in input.elements.iter() {
                    self.visit_expression(argument)?;
                }
                Ok(())
            }
            x => x.into(),
        }
    }

    pub fn visit_unary(&mut self, input: &UnaryExpression<'a>) -> ConcreteVisitResult {
        match self.visitor.visit_unary(input) {
            VisitResult::VisitChildren => {
                self.visit_expression(&input.inner)?;
                Ok(())
            }
            x => x.into(),
        }
    }

    pub fn visit_variable_ref(&mut self, input: &VariableRef<'a>) -> ConcreteVisitResult {
        self.visitor.visit_variable_ref(input).into()
    }
}

impl<'a, R: StatementVisitor<'a>> VisitorDirector<'a, R> {
    pub fn visit_statement(&mut self, input: &Cell<&'a Statement<'a>>) -> ConcreteVisitResult {
        match self.visitor.visit_statement(input) {
            VisitResult::VisitChildren => match input.get() {
                Statement::Assign(s) => self.visit_assign(s),
                Statement::Block(s) => self.visit_block(s),
                Statement::Conditional(s) => self.visit_conditional_statement(s),
                Statement::Console(s) => self.visit_console(s),
                Statement::Definition(s) => self.visit_definition(s),
                Statement::Expression(s) => self.visit_expression_statement(s),
                Statement::Iteration(s) => self.visit_iteration(s),
                Statement::Return(s) => self.visit_return(s),
                Statement::Empty(_) => Ok(()),
            },
            x => x.into(),
        }
    }

    fn visit_opt_statement(&mut self, input: &Cell<Option<&'a Statement<'a>>>) -> ConcreteVisitResult {
        let interior = input.get().map(Cell::new);
        if let Some(interior) = interior.as_ref() {
            let result = self.visit_statement(interior);
            input.replace(Some(interior.get()));
            result
        } else {
            Ok(())
        }
    }

    pub fn visit_assign_access(&mut self, input: &AssignAccess<'a>) -> ConcreteVisitResult {
        match self.visitor.visit_assign_access(input) {
            VisitResult::VisitChildren => {
                match input {
                    AssignAccess::ArrayRange(left, right) => {
                        self.visit_opt_expression(left)?;
                        self.visit_opt_expression(right)?;
                    }
                    AssignAccess::ArrayIndex(index) => self.visit_expression(index)?,
                    _ => (),
                }
                Ok(())
            }
            x => x.into(),
        }
    }

    pub fn visit_assign(&mut self, input: &AssignStatement<'a>) -> ConcreteVisitResult {
        match self.visitor.visit_assign(input) {
            VisitResult::VisitChildren => {
                for access in input.target_accesses.iter() {
                    self.visit_assign_access(access)?;
                }
                self.visit_expression(&input.value)?;
                Ok(())
            }
            x => x.into(),
        }
    }

    pub fn visit_block(&mut self, input: &BlockStatement<'a>) -> ConcreteVisitResult {
        match self.visitor.visit_block(input) {
            VisitResult::VisitChildren => {
                for statement in input.statements.iter() {
                    self.visit_statement(statement)?;
                }
                Ok(())
            }
            x => x.into(),
        }
    }

    pub fn visit_conditional_statement(&mut self, input: &ConditionalStatement<'a>) -> ConcreteVisitResult {
        match self.visitor.visit_conditional_statement(input) {
            VisitResult::VisitChildren => {
                self.visit_expression(&input.condition)?;
                self.visit_statement(&input.result)?;
                self.visit_opt_statement(&input.next)?;
                Ok(())
            }
            x => x.into(),
        }
    }

    pub fn visit_formatted_string(&mut self, input: &ConsoleArgs<'a>) -> ConcreteVisitResult {
        match self.visitor.visit_formatted_string(input) {
            VisitResult::VisitChildren => {
                for parameter in input.parameters.iter() {
                    self.visit_expression(parameter)?;
                }
                Ok(())
            }
            x => x.into(),
        }
    }

    pub fn visit_console(&mut self, input: &ConsoleStatement<'a>) -> ConcreteVisitResult {
        match self.visitor.visit_console(input) {
            VisitResult::VisitChildren => {
                match &input.function {
                    ConsoleFunction::Assert(e) => self.visit_expression(e)?,
                    ConsoleFunction::Error(f) | ConsoleFunction::Log(f) => self.visit_formatted_string(f)?,
                }
                Ok(())
            }
            x => x.into(),
        }
    }

    pub fn visit_definition(&mut self, input: &DefinitionStatement<'a>) -> ConcreteVisitResult {
        match self.visitor.visit_definition(input) {
            VisitResult::VisitChildren => {
                self.visit_expression(&input.value)?;
                Ok(())
            }
            x => x.into(),
        }
    }

    pub fn visit_expression_statement(&mut self, input: &ExpressionStatement<'a>) -> ConcreteVisitResult {
        match self.visitor.visit_expression_statement(input) {
            VisitResult::VisitChildren => {
                self.visit_expression(&input.expression)?;
                Ok(())
            }
            x => x.into(),
        }
    }

    pub fn visit_iteration(&mut self, input: &IterationStatement<'a>) -> ConcreteVisitResult {
        match self.visitor.visit_iteration(input) {
            VisitResult::VisitChildren => {
                self.visit_expression(&input.start)?;
                self.visit_expression(&input.stop)?;
                self.visit_statement(&input.body)?;
                Ok(())
            }
            x => x.into(),
        }
    }

    pub fn visit_return(&mut self, input: &ReturnStatement<'a>) -> ConcreteVisitResult {
        match self.visitor.visit_return(input) {
            VisitResult::VisitChildren => {
                self.visit_expression(&input.expression)?;
                Ok(())
            }
            x => x.into(),
        }
    }
}

impl<'a, R: ProgramVisitor<'a>> VisitorDirector<'a, R> {
    pub fn visit_function(&mut self, input: &'a Function<'a>) -> ConcreteVisitResult {
        match self.visitor.visit_function(input) {
            VisitResult::VisitChildren => {
                self.visit_opt_statement(&input.body)?;
                Ok(())
            }
            x => x.into(),
        }
    }

    pub fn visit_circuit_member(&mut self, input: &CircuitMember<'a>) -> ConcreteVisitResult {
        match self.visitor.visit_circuit_member(input) {
            VisitResult::VisitChildren => {
                if let CircuitMember::Function(f) = input {
                    self.visit_function(f)?;
                }
                Ok(())
            }
            x => x.into(),
        }
    }

    pub fn visit_circuit(&mut self, input: &'a Circuit<'a>) -> ConcreteVisitResult {
        match self.visitor.visit_circuit(input) {
            VisitResult::VisitChildren => {
                for (_, member) in input.members.borrow().iter() {
                    self.visit_circuit_member(member)?;
                }
                Ok(())
            }
            x => x.into(),
        }
    }

    pub fn visit_global_const(&mut self, input: &'a DefinitionStatement<'a>) -> ConcreteVisitResult {
        match self.visitor.visit_global_const(input) {
            VisitResult::VisitChildren => {
                self.visit_expression(&input.value)?;
                Ok(())
            }
            x => x.into(),
        }
    }

    pub fn visit_program(&mut self, input: &Program<'a>) -> ConcreteVisitResult {
        match self.visitor.visit_program(input) {
            VisitResult::VisitChildren => {
                for (_, import) in input.imported_modules.iter() {
                    self.visit_program(import)?;
                }
                for (_, function) in input.functions.iter() {
                    self.visit_function(function)?;
                }
                for (_, circuit) in input.circuits.iter() {
                    self.visit_circuit(circuit)?;
                }
                for (_, global_const) in input.global_consts.iter() {
                    self.visit_global_const(global_const)?;
                }
                Ok(())
            }
            x => x.into(),
        }
    }
}<|MERGE_RESOLUTION|>--- conflicted
+++ resolved
@@ -58,12 +58,9 @@
                 Expression::CircuitInit(e) => self.visit_circuit_init(e),
                 Expression::Ternary(e) => self.visit_ternary_expression(e),
                 Expression::Cast(e) => self.visit_cast_expression(e),
-<<<<<<< HEAD
                 Expression::Access(e) => self.visit_access_expression(e),
                 Expression::NamedType(e) => self.visit_named_type_expression(e),
-=======
                 Expression::LengthOf(e) => self.visit_lengthof_expression(e),
->>>>>>> a5f74195
                 Expression::Constant(e) => self.visit_constant(e),
                 Expression::TupleInit(e) => self.visit_tuple_init(e),
                 Expression::Unary(e) => self.visit_unary(e),
@@ -164,29 +161,25 @@
         }
     }
 
-<<<<<<< HEAD
     pub fn visit_array_access(&mut self, input: &ArrayAccess<'a>) -> ConcreteVisitResult {
         match self.visitor.visit_array_access(input) {
             VisitResult::VisitChildren => {
                 self.visit_expression(&input.array)?;
                 self.visit_expression(&input.index)?;
-=======
+                Ok(())
+            }
+            x => x.into(),
+        }
+    }
+    
     pub fn visit_lengthof_expression(&mut self, input: &LengthOfExpression<'a>) -> ConcreteVisitResult {
         match self.visitor.visit_lengthof_expression(input) {
             VisitResult::VisitChildren => {
                 self.visit_expression(&input.inner)?;
->>>>>>> a5f74195
-                Ok(())
-            }
-            x => x.into(),
-        }
-<<<<<<< HEAD
-=======
-    }
-
-    pub fn visit_constant(&mut self, input: &Constant<'a>) -> ConcreteVisitResult {
-        self.visitor.visit_constant(input).into()
->>>>>>> a5f74195
+                Ok(())
+            }
+            x => x.into(),
+        }
     }
 
     pub fn visit_array_range_access(&mut self, input: &ArrayRangeAccess<'a>) -> ConcreteVisitResult {

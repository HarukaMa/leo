--- conflicted
+++ resolved
@@ -144,13 +144,9 @@
     pub fn parse_loop_statement(&mut self) -> Result<IterationStatement> {
         let start_span = self.expect(&Token::For)?;
         let ident = self.expect_ident()?;
-<<<<<<< HEAD
-        self.expect(Token::Colon)?;
+        self.expect(&Token::Colon)?;
         let type_ = self.parse_type()?;
-        self.expect(Token::In)?;
-=======
         self.expect(&Token::In)?;
->>>>>>> 4617c3ba
 
         // Parse iteration range.
         let start = self.parse_expression()?;
@@ -271,16 +267,8 @@
             vec![self.parse_variable_name(decl_type, &decl_span)?]
         };
 
-<<<<<<< HEAD
-        self.expect(Token::Colon)?;
+        self.expect(&Token::Colon)?;
         let type_ = self.parse_type()?;
-=======
-        // Parse an optional type ascription.
-        let type_ = self
-            .eat(&Token::Colon)
-            .then(|| self.parse_all_types().map(|t| t.0))
-            .transpose()?;
->>>>>>> 4617c3ba
 
         self.expect(&Token::Assign)?;
         let expr = self.parse_expression()?;
@@ -290,12 +278,7 @@
             span: &decl_span + expr.span(),
             declaration_type: decl_type,
             variable_names,
-<<<<<<< HEAD
-            parened,
             type_: type_.0,
-=======
-            type_,
->>>>>>> 4617c3ba
             value: expr,
         })
     }

// Copyright (C) 2019-2022 Aleo Systems Inc.
// This file is part of the Leo library.

// The Leo library is free software: you can redistribute it and/or modify
// it under the terms of the GNU General Public License as published by
// the Free Software Foundation, either version 3 of the License, or
// (at your option) any later version.

// The Leo library is distributed in the hope that it will be useful,
// but WITHOUT ANY WARRANTY; without even the implied warranty of
// MERCHANTABILITY or FITNESS FOR A PARTICULAR PURPOSE. See the
// GNU General Public License for more details.

// You should have received a copy of the GNU General Public License
// along with the Leo library. If not, see <https://www.gnu.org/licenses/>.

use leo_span::{sym, Symbol};

use serde::{Deserialize, Serialize};
use std::fmt;

/// Represents all valid Leo syntax tokens.
#[derive(Clone, Debug, PartialEq, Eq, Serialize, Deserialize)]
pub enum Token {
    // Lexical Grammar
    // Literals
    CommentLine(String),
    CommentBlock(String),
    StaticString(String),
    Identifier(Symbol),
    Integer(String),
    True,
    False,
    AddressLit(String),
    WhiteSpace,

    // Symbols
    Not,
    And,
    AndAssign,
    Or,
    OrAssign,
    BitAnd,
    BitAndAssign,
    BitOr,
    BitOrAssign,
    Eq,
    NotEq,
    Lt,
    LtEq,
    Gt,
    GtEq,
    Add,
    AddAssign,
    Sub,
    SubAssign,
    Mul,
    MulAssign,
    Div,
    DivAssign,
    Pow,
    PowAssign,
    Rem,
    RemAssign,
    Assign,
    LeftParen,
    RightParen,
    LeftSquare,
    RightSquare,
    LeftCurly,
    RightCurly,
    Comma,
    Dot,
    DotDot,
    Semicolon,
    Colon,
    DoubleColon,
    Question,
    Arrow,
    BigArrow,
    Shl,
    ShlAssign,
    Shr,
    ShrAssign,
    Underscore,
    BitXor,
    BitXorAssign,
    At,

    // Syntactic Grammar
    // Types
    Address,
    Bool,
    Field,
    Group,
    Scalar,
    String,
    I8,
    I16,
    I32,
    I64,
    I128,
    U8,
    U16,
    U32,
    U64,
    U128,
    Record,

    // Regular Keywords
    Async,
    Circuit,
    Console,
    // Const variable and a const function.
    Const,
    // Constant parameter
    Constant,
    Decrement,
    Else,
    Finalize,
    For,
    Function,
    If,
    Import,
    In,
    Increment,
    Let,
<<<<<<< HEAD
    // For private inputs.
    Private,
=======
    Mapping,
>>>>>>> 3ee43375
    // For public inputs.
    Public,
    Return,
    SelfLower,
    Static,
    // For imports.
    Leo,

    // Meta Tokens
    Eof,
}

/// Represents all valid Leo keyword tokens.
/// This defers from the ABNF for the following reasons:
/// Adding true and false to the keywords of the ABNF grammar makes the lexical grammar ambiguous,
/// because true and false are also boolean literals, which are different tokens from keywords
pub const KEYWORD_TOKENS: &[Token] = &[
    Token::Address,
    Token::Async,
    Token::Bool,
    Token::Circuit,
    Token::Console,
    Token::Const,
    Token::Constant,
    Token::Decrement,
    Token::Else,
    Token::False,
    Token::Field,
    Token::Finalize,
    Token::For,
    Token::Function,
    Token::Group,
    Token::I8,
    Token::I16,
    Token::I32,
    Token::I64,
    Token::I128,
    Token::If,
    Token::Import,
    Token::In,
    Token::Increment,
    Token::Let,
<<<<<<< HEAD
    Token::Private,
=======
    Token::Mapping,
>>>>>>> 3ee43375
    Token::Public,
    Token::Record,
    Token::Return,
    Token::SelfLower,
    Token::Scalar,
    Token::Static,
    Token::String,
    Token::True,
    Token::U8,
    Token::U16,
    Token::U32,
    Token::U64,
    Token::U128,
];

impl Token {
    /// Returns `true` if the `self` token equals a Leo keyword.
    pub fn is_keyword(&self) -> bool {
        KEYWORD_TOKENS.contains(self)
    }

    /// Converts `self` to the corresponding `Symbol` if it `is_keyword`.
    pub fn keyword_to_symbol(&self) -> Option<Symbol> {
        Some(match self {
            Token::Address => sym::address,
            Token::Async => sym::Async,
            Token::Bool => sym::bool,
            Token::Circuit => sym::circuit,
            Token::Console => sym::console,
            Token::Const => sym::Const,
            Token::Constant => sym::Constant,
            Token::Decrement => sym::decrement,
            Token::Else => sym::Else,
            Token::False => sym::False,
            Token::Field => sym::field,
            Token::Finalize => sym::finalize,
            Token::For => sym::For,
            Token::Function => sym::function,
            Token::Group => sym::group,
            Token::I8 => sym::i8,
            Token::I16 => sym::i16,
            Token::I32 => sym::i32,
            Token::I64 => sym::i64,
            Token::I128 => sym::i128,
            Token::If => sym::If,
            Token::In => sym::In,
            Token::Increment => sym::increment,
            Token::Import => sym::import,
            Token::Let => sym::Let,
<<<<<<< HEAD
            Token::Private => sym::private,
            Token::Public => sym::public,
=======
            Token::Leo => sym::leo,
            Token::Mapping => sym::mapping,
            Token::Public => sym::Public,
>>>>>>> 3ee43375
            Token::Record => sym::record,
            Token::Return => sym::Return,
            Token::Scalar => sym::scalar,
            Token::SelfLower => sym::SelfLower,
            Token::Static => sym::Static,
            Token::String => sym::string,
            Token::True => sym::True,
            Token::U8 => sym::u8,
            Token::U16 => sym::u16,
            Token::U32 => sym::u32,
            Token::U64 => sym::u64,
            Token::U128 => sym::u128,
            _ => return None,
        })
    }
}

impl fmt::Display for Token {
    fn fmt(&self, f: &mut fmt::Formatter<'_>) -> fmt::Result {
        use Token::*;
        match self {
            CommentLine(s) => write!(f, "{}", s),
            CommentBlock(s) => write!(f, "{}", s),
            StaticString(s) => write!(f, "\"{}\"", s),
            Identifier(s) => write!(f, "{}", s),
            Integer(s) => write!(f, "{}", s),
            True => write!(f, "true"),
            False => write!(f, "false"),
            AddressLit(s) => write!(f, "{}", s),
            WhiteSpace => write!(f, "whitespace"),

            Not => write!(f, "!"),
            And => write!(f, "&&"),
            AndAssign => write!(f, "&&="),
            Or => write!(f, "||"),
            OrAssign => write!(f, "||="),
            BitAnd => write!(f, "&"),
            BitAndAssign => write!(f, "&="),
            BitOr => write!(f, "|"),
            BitOrAssign => write!(f, "|="),
            Eq => write!(f, "=="),
            NotEq => write!(f, "!="),
            Lt => write!(f, "<"),
            LtEq => write!(f, "<="),
            Gt => write!(f, ">"),
            GtEq => write!(f, ">="),
            Add => write!(f, "+"),
            AddAssign => write!(f, "+="),
            Sub => write!(f, "-"),
            SubAssign => write!(f, "-="),
            Mul => write!(f, "*"),
            MulAssign => write!(f, "*="),
            Div => write!(f, "/"),
            DivAssign => write!(f, "/="),
            Pow => write!(f, "**"),
            PowAssign => write!(f, "**="),
            Rem => write!(f, "%"),
            RemAssign => write!(f, "%="),
            Assign => write!(f, "="),
            LeftParen => write!(f, "("),
            RightParen => write!(f, ")"),
            LeftSquare => write!(f, "["),
            RightSquare => write!(f, "]"),
            LeftCurly => write!(f, "{{"),
            RightCurly => write!(f, "}}"),
            Comma => write!(f, ","),
            Dot => write!(f, "."),
            DotDot => write!(f, ".."),
            Semicolon => write!(f, ";"),
            Colon => write!(f, ":"),
            DoubleColon => write!(f, "::"),
            Question => write!(f, "?"),
            Arrow => write!(f, "->"),
            BigArrow => write!(f, "=>"),
            Shl => write!(f, "<<"),
            ShlAssign => write!(f, "<<="),
            Shr => write!(f, ">>"),
            ShrAssign => write!(f, ">>="),
            Underscore => write!(f, "_"),
            BitXor => write!(f, "^"),
            BitXorAssign => write!(f, "^="),
            At => write!(f, "@"),

            Address => write!(f, "address"),
            Bool => write!(f, "bool"),
            Field => write!(f, "field"),
            Group => write!(f, "group"),
            Scalar => write!(f, "scalar"),
            String => write!(f, "string"),
            I8 => write!(f, "i8"),
            I16 => write!(f, "i16"),
            I32 => write!(f, "i32"),
            I64 => write!(f, "i64"),
            I128 => write!(f, "i128"),
            U8 => write!(f, "u8"),
            U16 => write!(f, "u16"),
            U32 => write!(f, "u32"),
            U64 => write!(f, "u64"),
            U128 => write!(f, "u128"),
            Record => write!(f, "record"),

            Async => write!(f, "async"),
            Circuit => write!(f, "circuit"),
            Console => write!(f, "console"),
            Const => write!(f, "const"),
            Constant => write!(f, "constant"),
            Decrement => write!(f, "decrement"),
            Else => write!(f, "else"),
            Finalize => write!(f, "finalize"),
            For => write!(f, "for"),
            Function => write!(f, "function"),
            If => write!(f, "if"),
            Import => write!(f, "import"),
            In => write!(f, "in"),
            Increment => write!(f, "increment"),
            Let => write!(f, "let"),
            Mapping => write!(f, "mapping"),
            SelfLower => write!(f, "self"),
            Private => write!(f, "private"),
            Public => write!(f, "public"),
            Return => write!(f, "return"),
            Static => write!(f, "static"),
            Leo => write!(f, "leo"),
            Eof => write!(f, "<eof>"),
        }
    }
}

/// Describes delimiters of a token sequence.
#[derive(Copy, Clone)]
pub enum Delimiter {
    /// `( ... )`
    Parenthesis,
    /// `{ ... }`
    Brace,
}

impl Delimiter {
    /// Returns the open/close tokens that the delimiter corresponds to.
    pub fn open_close_pair(self) -> (Token, Token) {
        match self {
            Self::Parenthesis => (Token::LeftParen, Token::RightParen),
            Self::Brace => (Token::LeftCurly, Token::RightCurly),
        }
    }
}<|MERGE_RESOLUTION|>--- conflicted
+++ resolved
@@ -125,12 +125,9 @@
     In,
     Increment,
     Let,
-<<<<<<< HEAD
     // For private inputs.
     Private,
-=======
     Mapping,
->>>>>>> 3ee43375
     // For public inputs.
     Public,
     Return,
@@ -173,11 +170,8 @@
     Token::In,
     Token::Increment,
     Token::Let,
-<<<<<<< HEAD
     Token::Private,
-=======
     Token::Mapping,
->>>>>>> 3ee43375
     Token::Public,
     Token::Record,
     Token::Return,
@@ -227,14 +221,10 @@
             Token::Increment => sym::increment,
             Token::Import => sym::import,
             Token::Let => sym::Let,
-<<<<<<< HEAD
             Token::Private => sym::private,
             Token::Public => sym::public,
-=======
             Token::Leo => sym::leo,
             Token::Mapping => sym::mapping,
-            Token::Public => sym::Public,
->>>>>>> 3ee43375
             Token::Record => sym::record,
             Token::Return => sym::Return,
             Token::Scalar => sym::scalar,

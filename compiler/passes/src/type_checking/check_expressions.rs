// Copyright (C) 2019-2022 Aleo Systems Inc.
// This file is part of the Leo library.

// The Leo library is free software: you can redistribute it and/or modify
// it under the terms of the GNU General Public License as published by
// the Free Software Foundation, either version 3 of the License, or
// (at your option) any later version.

// The Leo library is distributed in the hope that it will be useful,
// but WITHOUT ANY WARRANTY; without even the implied warranty of
// MERCHANTABILITY or FITNESS FOR A PARTICULAR PURPOSE. See the
// GNU General Public License for more details.

// You should have received a copy of the GNU General Public License
// along with the Leo library. If not, see <https://www.gnu.org/licenses/>.

use leo_ast::*;
use leo_errors::emitter::Handler;
use leo_errors::TypeCheckerError;
use leo_span::{sym, Span};
use std::str::FromStr;

use crate::{CallType, TypeChecker};

fn return_incorrect_type(t1: Option<Type>, t2: Option<Type>, expected: &Option<Type>) -> Option<Type> {
    match (t1, t2) {
        (Some(t1), Some(t2)) if t1 == t2 => Some(t1),
        (Some(t1), Some(t2)) => {
            if let Some(expected) = expected {
                if &t1 != expected {
                    Some(t1)
                } else {
                    Some(t2)
                }
            } else {
                Some(t1)
            }
        }
        (None, Some(_)) | (Some(_), None) | (None, None) => None,
    }
}

impl<'a> ExpressionVisitor<'a> for TypeChecker<'a> {
    type AdditionalInput = Option<Type>;
    type Output = Option<Type>;

    fn visit_access(&mut self, input: &'a AccessExpression, expected: &Self::AdditionalInput) -> Self::Output {
        match input {
            AccessExpression::AssociatedFunction(access) => {
                // Check core circuit name and function.
                if let Some(core_instruction) = self.check_core_circuit_call(&access.ty, &access.name) {
                    // Check num input arguments.
                    if core_instruction.num_args() != access.args.len() {
                        // TODO: Better error messages.
                        self.emit_err(TypeCheckerError::incorrect_num_args_to_call(
                            core_instruction.num_args(),
                            access.args.len(),
                            input.span(),
                        ));
                    }

                    // Check first argument type.
                    if let Some(first_arg) = access.args.get(0usize) {
                        if let Some(first_arg_type) = self.visit_expression(first_arg, &None) {
                            if !core_instruction.first_arg_is_allowed_type(&first_arg_type) {
                                // TODO: Better error messages.
                                self.emit_err(TypeCheckerError::invalid_type(
                                    &first_arg_type,
                                    access.args.get(0).unwrap().span(),
                                ));
                            }
                        }
                    }

                    // Check second argument type.
                    if let Some(second_arg) = access.args.get(1usize) {
                        if let Some(second_arg_type) = self.visit_expression(second_arg, &None) {
                            if !core_instruction.second_arg_is_allowed_type(&second_arg_type) {
                                // TODO: Better error messages.
                                self.emit_err(TypeCheckerError::invalid_type(
                                    &second_arg_type,
                                    access.args.get(1).unwrap().span(),
                                ));
                            }
                        }
                    }

                    // Check return type.
                    return Some(self.assert_and_return_type(core_instruction.return_type(), expected, access.span()));
                } else {
                    self.emit_err(TypeCheckerError::invalid_core_circuit_call(access, access.span()));
                }
            }
            AccessExpression::Tuple(access) => {
                if let Some(type_) = self.visit_expression(&access.tuple, &None) {
                    match type_ {
                        Type::Tuple(tuple) => {
                            // Check out of range access.
                            let index = access.index.to_usize();
                            if index > tuple.len() - 1 {
                                self.emit_err(TypeCheckerError::tuple_out_of_range(index, tuple.len(), access.span()));
                            } else {
                                // Lookup type of tuple index.
                                let actual = tuple.get(index).expect("failed to get tuple index").clone();
                                if let Some(expected) = expected {
                                    // Emit error for mismatched types.
                                    if !actual.eq_flat(expected) {
                                        self.emit_err(TypeCheckerError::type_should_be(
                                            &actual,
                                            expected,
                                            access.span(),
                                        ))
                                    }
                                }

                                // Return type of tuple index.
                                return Some(actual);
                            }
                        }
                        type_ => {
                            self.emit_err(TypeCheckerError::type_should_be(type_, "tuple", access.span()));
                        }
                    }
                    self.emit_err(TypeCheckerError::invalid_core_circuit_call(access, access.span()));
                }
            }
            AccessExpression::Member(access) => {
                match *access.inner {
                    // If the access expression is of the form `self.<name>`, then check the <name> is valid.
                    Expression::Identifier(identifier) if identifier.name == sym::SelfLower => match access.name.name {
                        sym::caller => return Some(Type::Address),
                        _ => {
                            self.emit_err(TypeCheckerError::invalid_self_access(access.name.span()));
                        }
                    },
                    _ => {
                        // Check that the type of `inner` in `inner.name` is a circuit.
                        match self.visit_expression(&access.inner, &None) {
                            Some(Type::Identifier(identifier)) => {
                                // Retrieve the circuit definition associated with `identifier`.
                                let circ = self.symbol_table.borrow().lookup_circuit(identifier.name).cloned();
                                if let Some(circ) = circ {
                                    // Check that `access.name` is a member of the circuit.
                                    match circ
                                        .members
                                        .iter()
                                        .find(|circuit_member| circuit_member.name() == access.name.name)
                                    {
                                        // Case where `access.name` is a member of the circuit.
                                        Some(CircuitMember::CircuitVariable(_, type_)) => return Some(type_.clone()),
                                        // Case where `access.name` is not a member of the circuit.
                                        None => {
                                            self.emit_err(TypeCheckerError::invalid_circuit_variable(
                                                access.name,
                                                &circ,
                                                access.name.span(),
                                            ));
                                        }
                                    }
                                } else {
                                    self.emit_err(TypeCheckerError::undefined_type(&access.inner, access.inner.span()));
                                }
                            }
                            Some(type_) => {
                                self.emit_err(TypeCheckerError::type_should_be(type_, "circuit", access.inner.span()));
                            }
                            None => {
                                self.emit_err(TypeCheckerError::could_not_determine_type(
                                    &access.inner,
                                    access.inner.span(),
                                ));
                            }
                        }
                    }
                }
            }
            AccessExpression::AssociatedConstant(..) => {} // todo: Add support for associated constants (u8::MAX).
        }
        None
    }

    fn visit_binary(&mut self, input: &'a BinaryExpression, destination: &Self::AdditionalInput) -> Self::Output {
        match input.op {
            BinaryOperation::And | BinaryOperation::Or | BinaryOperation::Nand | BinaryOperation::Nor => {
                // Only boolean types.
                self.assert_bool_type(destination, input.span());
                let t1 = self.visit_expression(&input.left, destination);
                let t2 = self.visit_expression(&input.right, destination);

                // Check that both operands have the same type.
                self.check_eq_types(&t1, &t2, input.span());

                return_incorrect_type(t1, t2, destination)
            }
            BinaryOperation::BitwiseAnd | BinaryOperation::BitwiseOr | BinaryOperation::Xor => {
                //  Only boolean or integer types.
                self.assert_bool_int_type(destination, input.span());
                let t1 = self.visit_expression(&input.left, destination);
                let t2 = self.visit_expression(&input.right, destination);

                // Check that both operands have the same type.
                self.check_eq_types(&t1, &t2, input.span());

                return_incorrect_type(t1, t2, destination)
            }
            BinaryOperation::Add => {
                // Only field, group, scalar, or integer types.
                self.assert_field_group_scalar_int_type(destination, input.span());
                let t1 = self.visit_expression(&input.left, destination);
                let t2 = self.visit_expression(&input.right, destination);

                // Check that both operands have the same type.
                self.check_eq_types(&t1, &t2, input.span());

                return_incorrect_type(t1, t2, destination)
            }
            BinaryOperation::Sub => {
                // Only field, group, or integer types.
                self.assert_field_group_int_type(destination, input.span());
                let t1 = self.visit_expression(&input.left, destination);
                let t2 = self.visit_expression(&input.right, destination);

                // Check that both operands have the same type.
                self.check_eq_types(&t1, &t2, input.span());

                return_incorrect_type(t1, t2, destination)
            }
            BinaryOperation::Mul => {
                // Operation returns field, group or integer types.
                self.assert_field_group_int_type(destination, input.span());

                let t1 = self.visit_expression(&input.left, &None);
                let t2 = self.visit_expression(&input.right, &None);

                // Allow group * scalar multiplication.
                match (t1, input.left.span(), t2, input.right.span()) {
                    (Some(Type::Group), _, other, other_span) | (other, other_span, Some(Type::Group), _) => {
                        // Other type must be scalar.
                        self.assert_scalar_type(&other, other_span);

                        // Operation returns group.
                        self.assert_group_type(destination, input.span());

                        Some(Type::Group)
                    }
                    (Some(Type::Field), _, other, other_span) | (other, other_span, Some(Type::Field), _) => {
                        // Other type must be field.
                        self.assert_field_type(&other, other_span);

                        // Operation returns field.
                        self.assert_field_type(destination, input.span());

                        Some(Type::Field)
                    }
                    (Some(Type::Integer(integer_type)), _, other, other_span)
                    | (other, other_span, Some(Type::Integer(integer_type)), _) => {
                        // Other type must be the same integer type.
                        self.assert_type(&other, &Type::Integer(integer_type), other_span);

                        // Operation returns the same integer type.
                        self.assert_type(destination, &Type::Integer(integer_type), input.span());

                        Some(Type::Integer(integer_type))
                    }
                    (left_type, left_span, right_type, right_span) => {
                        let check_type = |type_: Option<Type>, expression: &Expression, span: Span| match type_ {
                            None => {
                                self.emit_err(TypeCheckerError::could_not_determine_type(expression, span));
                            }
                            Some(type_) => {
                                self.emit_err(TypeCheckerError::type_should_be(
                                    type_,
                                    "field, group, integer, or scalar",
                                    span,
                                ));
                            }
                        };
                        check_type(left_type, &input.left, left_span);
                        check_type(right_type, &input.right, right_span);
                        destination.clone()
                    }
                }
            }
            BinaryOperation::Div => {
                // Only field or integer types.
                self.assert_field_int_type(destination, input.span());

                let t1 = self.visit_expression(&input.left, destination);
                let t2 = self.visit_expression(&input.right, destination);

                // Check that both operands have the same type.
                self.check_eq_types(&t1, &t2, input.span());

                return_incorrect_type(t1, t2, destination)
            }
            BinaryOperation::Rem | BinaryOperation::RemWrapped => {
                // Only integer types.
                self.assert_int_type(destination, input.span());

                let t1 = self.visit_expression(&input.left, destination);
                let t2 = self.visit_expression(&input.right, destination);

                // Check that both operands have the same type.
                self.check_eq_types(&t1, &t2, input.span());

                return_incorrect_type(t1, t2, destination)
            }
            BinaryOperation::Mod => {
                // Only unsigned integer types.
                self.assert_unsigned_int_type(destination, input.span());

                let t1 = self.visit_expression(&input.left, destination);
                let t2 = self.visit_expression(&input.right, destination);

                // Check that both operands have the same type.
                self.check_eq_types(&t1, &t2, input.span());

                return_incorrect_type(t1, t2, destination)
            }
            BinaryOperation::Pow => {
                // Operation returns field or integer types.
                self.assert_field_int_type(destination, input.span());

                let t1 = self.visit_expression(&input.left, &None);
                let t2 = self.visit_expression(&input.right, &None);

                // Allow field ^ field.
                match (t1, t2) {
                    (Some(Type::Field), right) => {
                        // Right must be field.
                        self.assert_field_type(&right, input.right.span());

                        // Operation returns field.
                        self.assert_field_type(destination, input.span());

                        Some(Type::Field)
                    }
                    (left, Some(Type::Field)) => {
                        // Left must be field.
                        self.assert_field_type(&left, input.left.span());

                        // Operation returns field.
                        self.assert_field_type(destination, input.span());

                        Some(Type::Field)
                    }
                    (Some(left), right) => {
                        // Left type is checked to be an integer by above.
                        // Right type must be magnitude (u8, u16, u32).
                        self.assert_magnitude_type(&right, input.right.span());

                        // Operation returns left type.
                        self.assert_type(destination, &left, input.span());

                        Some(left)
                    }
                    (None, right) => {
                        // Lhs type is checked to be an integer by above.
                        // Rhs type must be magnitude (u8, u16, u32).
                        self.assert_magnitude_type(&right, input.right.span());
                        destination.clone()
                    }
                }
            }
            BinaryOperation::Eq | BinaryOperation::Neq => {
                // Assert first and second address, boolean, field, group, scalar, or integer types.
                let t1 = self.visit_expression(&input.left, &None);
                let t2 = self.visit_expression(&input.right, &None);

                // Check that the types of the operands are equal.
                self.check_eq_types(&t1, &t2, input.span());

                // Operation returns a boolean.
                self.assert_bool_type(destination, input.span());

                Some(Type::Boolean)
            }
            BinaryOperation::Lt | BinaryOperation::Gt | BinaryOperation::Lte | BinaryOperation::Gte => {
                // Assert left and right are equal field, scalar, or integer types.
                let t1 = self.visit_expression(&input.left, &None);
                let t2 = self.visit_expression(&input.right, &None);

                match (&t1, &t2) {
                    (Some(Type::Address), _) | (_, Some(Type::Address)) => {
                        // Emit an error for address comparison.
                        self.emit_err(TypeCheckerError::compare_address(input.op, input.span()));
                    }
                    (t1, t2) => {
                        self.assert_field_scalar_int_type(t1, input.left.span());
                        self.assert_field_scalar_int_type(t2, input.right.span());
                    }
                }

                // Check that the types of the operands are equal.
                self.check_eq_types(&t1, &t2, input.span());

                // Operation returns a boolean.
                self.assert_bool_type(destination, input.span());

                Some(Type::Boolean)
            }
            BinaryOperation::AddWrapped
            | BinaryOperation::SubWrapped
            | BinaryOperation::DivWrapped
            | BinaryOperation::MulWrapped => {
                // Only integer types.
                self.assert_int_type(destination, input.span);
                let t1 = self.visit_expression(&input.left, destination);
                let t2 = self.visit_expression(&input.right, destination);

                // Check that both operands have the same type.
                self.check_eq_types(&t1, &t2, input.span());

                return_incorrect_type(t1, t2, destination)
            }
            BinaryOperation::Shl
            | BinaryOperation::ShlWrapped
            | BinaryOperation::Shr
            | BinaryOperation::ShrWrapped
            | BinaryOperation::PowWrapped => {
                let t1 = self.visit_expression(&input.left, destination);
                let t2 = self.visit_expression(&input.right, &None);

                // Assert left and destination are equal integer types.
                self.assert_int_type(&t1, input.left.span());
                self.assert_int_type(destination, input.span);

                // Assert right type is a magnitude (u8, u16, u32).
                self.assert_magnitude_type(&t2, input.right.span());

                return_incorrect_type(t1, t2, destination)
            }
        }
    }

    fn visit_call(&mut self, input: &'a CallExpression, expected: &Self::AdditionalInput) -> Self::Output {
        match &*input.function {
            Expression::Identifier(ident) => {
                // Note: The function symbol lookup is performed outside of the `if let Some(func) ...` block to avoid a RefCell lifetime bug in Rust.
                // Do not move it into the `if let Some(func) ...` block or it will keep `self.symbol_table_creation` alive for the entire block and will be very memory inefficient!
                let func = self.symbol_table.borrow().lookup_fn_symbol(ident.name).cloned();
                if let Some(func) = func {
<<<<<<< HEAD
                    // Check that the return type of the function matches the expected type of the expression.
                    let ret = self.assert_and_return_type(func.output, expected, func.span);
=======
                    let ret = self.assert_and_return_type(func.output_type, expected, func.span);
>>>>>>> 3ee43375

                    // Check number of function arguments.
                    if func.input.len() != input.arguments.len() {
                        self.emit_err(TypeCheckerError::incorrect_num_args_to_call(
                            func.input.len(),
                            input.arguments.len(),
                            input.span(),
                        ));
                    }

                    // Check function argument types.
                    func.input
                        .iter()
                        .zip(input.arguments.iter())
                        .for_each(|(expected, argument)| {
                            self.visit_expression(argument, &Some(expected.type_()));
                        });

                    // Check that the call is valid. The rules are as follows:
                    // - A "program function" can only call "helper functions" and "inlined functions".
                    // - A "helper function" can only call "inlined functions".
                    // - An "inlined function" can only call "inlined functions".
                    // Note that the unwrap is safe since a call expression must be within a function body.
                    match (self.function.unwrap().1, func.call_type) {
                        // Valid function calls.
                        (CallType::Program, CallType::Helper)
                        | (CallType::Program, CallType::Inlined)
                        | (CallType::Helper, CallType::Inlined)
                        | (CallType::Inlined, CallType::Inlined) => {}
                        (caller_type, callee_type) => self.emit_err(TypeCheckerError::invalid_function_call(
                            caller_type,
                            callee_type,
                            input.span(),
                        )),
                    }

                    // Add the function call to the call graph.
                    self.call_graph.add_edge(self.function.unwrap().0, ident.name);

                    Some(ret)
                } else {
                    self.emit_err(TypeCheckerError::unknown_sym("function", ident.name, ident.span()));
                    None
                }
            }
            // TODO: Is this case sufficient?
            expr => self.visit_expression(expr, expected),
        }
    }

    fn visit_circuit_init(&mut self, input: &'a CircuitExpression, additional: &Self::AdditionalInput) -> Self::Output {
        let circ = self.symbol_table.borrow().lookup_circuit(input.name.name).cloned();
        if let Some(circ) = circ {
            // Check circuit type name.
            let ret = self.check_expected_circuit(circ.identifier, additional, input.name.span());

            // Check number of circuit members.
            if circ.members.len() != input.members.len() {
                self.emit_err(TypeCheckerError::incorrect_num_circuit_members(
                    circ.members.len(),
                    input.members.len(),
                    input.span(),
                ));
            }

            // Check circuit member types.
            circ.members
                .iter()
                .for_each(|CircuitMember::CircuitVariable(name, ty)| {
                    // Lookup circuit variable name.
                    if let Some(actual) = input.members.iter().find(|member| member.identifier.name == name.name) {
                        if let Some(expr) = &actual.expression {
                            self.visit_expression(expr, &Some(ty.clone()));
                        }
                    } else {
                        self.emit_err(TypeCheckerError::missing_circuit_member(
                            circ.identifier,
                            name,
                            input.span(),
                        ));
                    };
                });

            Some(ret)
        } else {
            self.emit_err(TypeCheckerError::unknown_sym(
                "circuit",
                input.name.name,
                input.name.span(),
            ));
            None
        }
    }

    // We do not want to panic on `ErrExpression`s in order to propagate as many errors as possible.
    fn visit_err(&mut self, _input: &'a ErrExpression, _additional: &Self::AdditionalInput) -> Self::Output {
        Default::default()
    }

    fn visit_identifier(&mut self, var: &'a Identifier, expected: &Self::AdditionalInput) -> Self::Output {
        if let Some(var) = self.symbol_table.borrow().lookup_variable(var.name) {
            Some(self.assert_and_return_type(var.type_.clone(), expected, var.span))
        } else {
            self.emit_err(TypeCheckerError::unknown_sym("variable", var.name, var.span()));
            None
        }
    }

    fn visit_literal(&mut self, input: &'a Literal, expected: &Self::AdditionalInput) -> Self::Output {
        fn parse_integer_literal<I: FromStr>(handler: &Handler, string: &String, span: Span, type_string: &str) {
            if string.parse::<I>().is_err() {
                handler.emit_err(TypeCheckerError::invalid_int_value(string, type_string, span));
            }
        }

        Some(match input {
            Literal::Address(_, _) => self.assert_and_return_type(Type::Address, expected, input.span()),
            Literal::Boolean(_, _) => self.assert_and_return_type(Type::Boolean, expected, input.span()),
            Literal::Field(_, _) => self.assert_and_return_type(Type::Field, expected, input.span()),
            Literal::Integer(integer_type, string, _) => match integer_type {
                IntegerType::U8 => {
                    parse_integer_literal::<u8>(self.handler, string, input.span(), "u8");
                    self.assert_and_return_type(Type::Integer(IntegerType::U8), expected, input.span())
                }
                IntegerType::U16 => {
                    parse_integer_literal::<u16>(self.handler, string, input.span(), "u16");
                    self.assert_and_return_type(Type::Integer(IntegerType::U16), expected, input.span())
                }
                IntegerType::U32 => {
                    parse_integer_literal::<u32>(self.handler, string, input.span(), "u32");
                    self.assert_and_return_type(Type::Integer(IntegerType::U32), expected, input.span())
                }
                IntegerType::U64 => {
                    parse_integer_literal::<u64>(self.handler, string, input.span(), "u64");
                    self.assert_and_return_type(Type::Integer(IntegerType::U64), expected, input.span())
                }
                IntegerType::U128 => {
                    parse_integer_literal::<u128>(self.handler, string, input.span(), "u128");
                    self.assert_and_return_type(Type::Integer(IntegerType::U128), expected, input.span())
                }
                IntegerType::I8 => {
                    parse_integer_literal::<i8>(self.handler, string, input.span(), "i8");
                    self.assert_and_return_type(Type::Integer(IntegerType::I8), expected, input.span())
                }
                IntegerType::I16 => {
                    parse_integer_literal::<i16>(self.handler, string, input.span(), "i16");
                    self.assert_and_return_type(Type::Integer(IntegerType::I16), expected, input.span())
                }
                IntegerType::I32 => {
                    parse_integer_literal::<i32>(self.handler, string, input.span(), "i32");
                    self.assert_and_return_type(Type::Integer(IntegerType::I32), expected, input.span())
                }
                IntegerType::I64 => {
                    parse_integer_literal::<i64>(self.handler, string, input.span(), "i64");
                    self.assert_and_return_type(Type::Integer(IntegerType::I64), expected, input.span())
                }
                IntegerType::I128 => {
                    parse_integer_literal::<i128>(self.handler, string, input.span(), "i128");
                    self.assert_and_return_type(Type::Integer(IntegerType::I128), expected, input.span())
                }
            },
            Literal::Group(_) => self.assert_and_return_type(Type::Group, expected, input.span()),
            Literal::Scalar(_, _) => self.assert_and_return_type(Type::Scalar, expected, input.span()),
            Literal::String(_, _) => self.assert_and_return_type(Type::String, expected, input.span()),
        })
    }

    fn visit_ternary(&mut self, input: &'a TernaryExpression, expected: &Self::AdditionalInput) -> Self::Output {
        self.visit_expression(&input.condition, &Some(Type::Boolean));

        let t1 = self.visit_expression(&input.if_true, expected);
        let t2 = self.visit_expression(&input.if_false, expected);

        return_incorrect_type(t1, t2, expected)
    }

    fn visit_tuple(&mut self, input: &'a TupleExpression, expected: &Self::AdditionalInput) -> Self::Output {
        match input.elements.len() {
            0 => Some(self.assert_and_return_type(Type::Unit, expected, input.span())),
            1 => self.visit_expression(&input.elements[0], expected),
            _ => {
                // Check the expected tuple types if they are known.

                if let Some(Type::Tuple(expected_types)) = expected {
                    // Check actual length is equal to expected length.
                    if expected_types.len() != input.elements.len() {
                        self.emit_err(TypeCheckerError::incorrect_tuple_length(
                            expected_types.len(),
                            input.elements.len(),
                            input.span(),
                        ));
                    }

                    expected_types
                        .iter()
                        .zip(input.elements.iter())
                        .for_each(|(expected, expr)| {
                            self.visit_expression(expr, &Some(expected.clone()));
                        });

                    Some(Type::Tuple(expected_types.clone()))
                } else {
                    // Tuples must be explicitly typed in testnet3.
                    self.emit_err(TypeCheckerError::invalid_tuple(input.span()));

                    None
                }
            }
        }
    }

    fn visit_unary(&mut self, input: &'a UnaryExpression, destination: &Self::AdditionalInput) -> Self::Output {
        match input.op {
            UnaryOperation::Abs => {
                // Only signed integer types.
                self.assert_signed_int_type(destination, input.span());
                self.visit_expression(&input.receiver, destination)
            }
            UnaryOperation::AbsWrapped => {
                // Only signed integer types.
                self.assert_signed_int_type(destination, input.span());
                self.visit_expression(&input.receiver, destination)
            }
            UnaryOperation::Double => {
                // Only field or group types.
                self.assert_field_group_type(destination, input.span());
                self.visit_expression(&input.receiver, destination)
            }
            UnaryOperation::Inverse => {
                // Only field types.
                self.assert_field_type(destination, input.span());
                self.visit_expression(&input.receiver, destination)
            }
            UnaryOperation::Negate => {
                let type_ = self.visit_expression(&input.receiver, destination);

                // Only field, group, or signed integer types.
                self.assert_field_group_signed_int_type(&type_, input.receiver.span());
                type_
            }
            UnaryOperation::Not => {
                // Only boolean or integer types.
                self.assert_bool_int_type(destination, input.span());
                self.visit_expression(&input.receiver, destination)
            }
            UnaryOperation::Square => {
                // Only field type.
                self.assert_field_type(destination, input.span());
                self.visit_expression(&input.receiver, destination)
            }
            UnaryOperation::SquareRoot => {
                // Only field type.
                self.assert_field_type(destination, input.span());
                self.visit_expression(&input.receiver, destination)
            }
        }
    }
}<|MERGE_RESOLUTION|>--- conflicted
+++ resolved
@@ -440,12 +440,8 @@
                 // Do not move it into the `if let Some(func) ...` block or it will keep `self.symbol_table_creation` alive for the entire block and will be very memory inefficient!
                 let func = self.symbol_table.borrow().lookup_fn_symbol(ident.name).cloned();
                 if let Some(func) = func {
-<<<<<<< HEAD
                     // Check that the return type of the function matches the expected type of the expression.
-                    let ret = self.assert_and_return_type(func.output, expected, func.span);
-=======
                     let ret = self.assert_and_return_type(func.output_type, expected, func.span);
->>>>>>> 3ee43375
 
                     // Check number of function arguments.
                     if func.input.len() != input.arguments.len() {

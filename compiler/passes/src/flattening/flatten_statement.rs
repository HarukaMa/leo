// Copyright (C) 2019-2022 Aleo Systems Inc.
// This file is part of the Leo library.

// The Leo library is free software: you can redistribute it and/or modify
// it under the terms of the GNU General Public License as published by
// the Free Software Foundation, either version 3 of the License, or
// (at your option) any later version.

// The Leo library is distributed in the hope that it will be useful,
// but WITHOUT ANY WARRANTY; without even the implied warranty of
// MERCHANTABILITY or FITNESS FOR A PARTICULAR PURPOSE. See the
// GNU General Public License for more details.

// You should have received a copy of the GNU General Public License
// along with the Leo library. If not, see <https://www.gnu.org/licenses/>.

use std::cell::RefCell;

use leo_ast::*;
use leo_errors::{FlattenError, TypeCheckerError};

use crate::{Declaration, Flattener, Value, VariableSymbol};

/// Returns the literal value if the value is const.
/// Otherwise returns the const.
fn map_const((expr, val): (Expression, Option<Value>)) -> Expression {
    val.map(|v| Expression::Literal(v.into())).unwrap_or(expr)
}

impl<'a> StatementReconstructor for Flattener<'a> {
    fn reconstruct_return(&mut self, input: ReturnStatement) -> Statement {
        Statement::Return(ReturnStatement {
            expression: map_const(self.reconstruct_expression(input.expression)),
            span: input.span,
        })
    }

    fn reconstruct_definition(&mut self, input: DefinitionStatement) -> Statement {
        // We grab the place and its possible const value.
        let (value, const_val) = self.reconstruct_expression(input.value);
        let mut st = self.symbol_table.borrow_mut();

        // If it has a const value, we can assign constantly to it.
        if let Some(const_val) = const_val.clone() {
            input.variable_names.iter().for_each(|var| {
                // This sets the variable to the new constant value if it exists.
                if !st.set_variable(&var.identifier.name, const_val.clone()) {
                    // Otherwise we insert it.
                    if let Err(err) = st.insert_variable(
                        var.identifier.name,
                        VariableSymbol {
                            type_: (&const_val).into(),
                            span: var.identifier.span,
                            declaration: match &input.declaration_type {
                                Declare::Const => Declaration::Const(Some(const_val.clone())),
                                Declare::Let => Declaration::Mut(Some(const_val.clone())),
                            },
                        },
                    ) {
                        self.handler.emit_err(err);
                    }
                }
            });
        } else if const_val.is_none() && self.create_iter_scopes {
            // Otherwise if const_value is none or we are in a iteration scope.
            // We always insert the variable but do not try to update it.
            input.variable_names.iter().for_each(|var| {
                if let Err(err) = st.insert_variable(
                    var.identifier.name,
                    VariableSymbol {
                        type_: input.type_,
                        span: var.identifier.span,
                        declaration: match &input.declaration_type {
                            Declare::Const => Declaration::Const(None),
                            Declare::Let => Declaration::Mut(None),
                        },
                    },
                ) {
                    self.handler.emit_err(err);
                }
            });
        }

        Statement::Definition(DefinitionStatement {
            declaration_type: input.declaration_type,
            variable_names: input.variable_names.clone(),
            type_: input.type_,
            value: map_const((value, const_val)),
            span: input.span,
        })
    }

    fn reconstruct_assign(&mut self, input: AssignStatement) -> Statement {
        // gets the target and its const value
        let (place_expr, place_const) = self.reconstruct_expression(input.place);
        let var_name = if let Expression::Identifier(var) = place_expr {
            var.name
        } else {
            unreachable!()
        };

        // if the target has a constant value, asserts that the target wasn't declared as constant 
        if place_const.is_some() {
            if let Some(var) = self.symbol_table.borrow().lookup_variable(&var_name) {
                match &var.declaration {
                    Declaration::Const(_) => self.handler.emit_err(TypeCheckerError::cannot_assign_to_const_var(
                        var_name,
                        place_expr.span(),
                    )),
                    Declaration::Input(_, ParamMode::Const) => self.handler.emit_err(
                        TypeCheckerError::cannot_assign_to_const_input(var_name, place_expr.span()),
                    ),
                    _ => {}
                }
            }
        }

        // gets the rhs value and its possible const value
        let (value, const_val) = self.reconstruct_expression(input.value);

        let mut st = self.symbol_table.borrow_mut();
        let var_in_local = st.variable_in_local_scope(&var_name);

        // sets the variable in scope as needed and returns if the value should be deconstified or not
        let deconstify = if let Some(c) = const_val.clone() {
            if !self.non_const_block || var_in_local {
                // sets the variable in the current scope
                st.set_variable(&var_name, c);
                false
            } else {
                st.locally_constify_variable(var_name, c);
                true
            }
        } else {
            true
        };

        match &mut self.deconstify_buffer {
            Some(buf) if deconstify && !var_in_local => buf.push(var_name),
            _ if deconstify => st.deconstify_variable(&var_name),
            _ => {}
        }

        Statement::Assign(Box::new(AssignStatement {
            operation: input.operation,
            place: place_expr,
            value: map_const((value, const_val)),
            span: input.span,
        }))
    }

    fn reconstruct_conditional(&mut self, input: ConditionalStatement) -> Statement {
        let (condition, const_value) = self.reconstruct_expression(input.condition);

        let prev_buffered = self.deconstify_buffer.replace(Vec::new());
        let prev_non_const_block = self.non_const_block;
        self.non_const_block = const_value.is_none() || prev_non_const_block;
        let prev_non_const_flag = self.next_block_non_const;
        self.next_block_non_const = const_value.is_none() || prev_non_const_flag;

        // TODO: in future if symbol table is used for other passes.
        // We will have to remove these scopes instead of skipping over them.
        let out = match const_value {
            Some(Value::Boolean(true, _)) => {
                let block = Statement::Block(self.reconstruct_block(input.block));
                if input.next.is_some() {
                    self.block_index += 1;
                }
                let mut next = input.next;
                while let Some(Statement::Conditional(c)) = next.as_deref() {
                    if c.next.is_some() {
                        self.block_index += 1;
                    }
                    next = c.next.clone();
                }

                block
            }
            Some(Value::Boolean(false, _)) if input.next.is_some() => {
                self.block_index += 1;
                self.reconstruct_statement(*input.next.unwrap())
            }
            Some(Value::Boolean(false, _)) => {
                self.block_index += 1;
                Statement::Block(Block {
                    statements: Vec::new(),
                    span: input.span,
                })
            }
            _ => {
                let block = self.reconstruct_block(input.block);
                let next = input.next.map(|n| Box::new(self.reconstruct_statement(*n)));
                Statement::Conditional(ConditionalStatement {
                    condition,
                    block,
                    next,
                    span: input.span,
                })
            }
        };

        self.deconstify_buffered();
        self.deconstify_buffer = prev_buffered;
        self.non_const_block = prev_non_const_block;
        self.next_block_non_const = prev_non_const_flag;
        out
    }

    fn reconstruct_iteration(&mut self, input: IterationStatement) -> Statement {
        let (start_expr, start) = self.reconstruct_expression(input.start);
        let (stop_expr, stop) = self.reconstruct_expression(input.stop);

        // We match on start and stop cause loops require
        // bounds to be constants.
        match (start, stop) {
            (Some(start), Some(stop)) => {
                // Closure to check constant value is valid usize.
                // We already know these are integers because of tyc pass happened.
                let cast_to_usize = |v: Value| -> Result<usize, Statement> {
                    match v.try_into() {
                        Ok(val_as_usize) => Ok(val_as_usize),
                        Err(err) => {
                            self.handler.emit_err(err);
                            Err(Statement::Block(Block {
                                statements: Vec::new(),
                                span: input.span,
                            }))
                        }
                    }
                };
                let start = match cast_to_usize(start) {
                    Ok(v) => v,
                    Err(s) => return s,
                };
                let stop = match cast_to_usize(stop) {
                    Ok(v) => v,
                    Err(s) => return s,
                };

                // Create iteration range accounting for inclusive bounds.
                let range = if start < stop {
                    if let Some(stop) = stop.checked_add(input.inclusive as usize) {
                        start..stop
                    } else {
                        self.handler
                            .emit_err(FlattenError::incorrect_loop_bound("stop", "usize::MAX + 1", input.span));
                        Default::default()
                    }
                } else if let Some(start) = start.checked_sub(input.inclusive as usize) {
                    stop..(start)
                } else {
                    self.handler
                        .emit_err(FlattenError::incorrect_loop_bound("start", "-1", input.span));
                    Default::default()
                };

<<<<<<< HEAD
                // Checking if we are in a non const block and storing it.
                let pre_non_const_flag = self.next_block_non_const;
                // Setting iteration to a const block.
                self.next_block_non_const = false;
                // We create the iter scope if it does not exist otherwise we grab its id.
=======
>>>>>>> bad01239
                let scope_index = if self.create_iter_scopes {
                    self.symbol_table.borrow_mut().insert_block(self.next_block_non_const)
                } else {
                    self.block_index
                };
                let prev_non_const_flag = self.next_block_non_const;
                self.next_block_non_const = false;
                let prev_st = std::mem::take(&mut self.symbol_table);
                self.symbol_table
                    .swap(prev_st.borrow().get_block_scope(scope_index).unwrap());
                self.symbol_table.borrow_mut().parent = Some(Box::new(prev_st.into_inner()));
                self.block_index = 0;

                let iter_blocks = Statement::Block(Block {
                    statements: range
                        .into_iter()
                        .map(|iter_var| {
                            let scope_index = self.symbol_table.borrow_mut().insert_block(self.next_block_non_const);
                            let prev_st = std::mem::take(&mut self.symbol_table);
                            self.symbol_table
                                .swap(prev_st.borrow().get_block_scope(scope_index).unwrap());
                            self.symbol_table.borrow_mut().parent = Some(Box::new(prev_st.into_inner()));

                            self.symbol_table.borrow_mut().variables.insert(
                                input.variable.name,
                                VariableSymbol {
                                    type_: input.type_,
                                    span: input.variable.span,
                                    declaration: Declaration::Const(Some(Value::from_usize(
                                        input.type_,
                                        iter_var,
                                        input.variable.span,
                                    ))),
                                },
                            );

                            let prev_create_iter_scopes = self.create_iter_scopes;
                            self.create_iter_scopes = true;
                            let block = Statement::Block(Block {
                                statements: input
                                    .block
                                    .statements
                                    .clone()
                                    .into_iter()
                                    .map(|s| self.reconstruct_statement(s))
                                    .collect(),
                                span: input.block.span,
                            });
                            self.create_iter_scopes = prev_create_iter_scopes;

                            self.symbol_table.borrow_mut().variables.remove(&input.variable.name);

                            let prev_st = *self.symbol_table.borrow_mut().parent.take().unwrap();
                            self.symbol_table.swap(prev_st.get_block_scope(scope_index).unwrap());
                            self.symbol_table = RefCell::new(prev_st);

                            block
                        })
                        .collect(),
                    span: input.span,
                });
                let prev_st = *self.symbol_table.borrow_mut().parent.take().unwrap();
                self.symbol_table.swap(prev_st.get_block_scope(scope_index).unwrap());
                self.symbol_table = RefCell::new(prev_st);
                self.block_index = scope_index + 1;
                self.next_block_non_const = prev_non_const_flag;

                return iter_blocks;
            }
            (None, Some(_)) => self
                .handler
                .emit_err(FlattenError::non_const_loop_bounds("start", start_expr.span())),
            (Some(_), None) => self
                .handler
                .emit_err(FlattenError::non_const_loop_bounds("stop", stop_expr.span())),
            (None, None) => {
                self.handler
                    .emit_err(FlattenError::non_const_loop_bounds("start", start_expr.span()));
                self.handler
                    .emit_err(FlattenError::non_const_loop_bounds("stop", stop_expr.span()));
            }
        }

        Statement::Block(Block {
            statements: Vec::new(),
            span: input.span,
        })
    }

    fn reconstruct_console(&mut self, input: ConsoleStatement) -> Statement {
        Statement::Console(ConsoleStatement {
            function: match input.function {
                ConsoleFunction::Assert(expr) => ConsoleFunction::Assert(map_const(self.reconstruct_expression(expr))),
                ConsoleFunction::Error(fmt) => ConsoleFunction::Error(ConsoleArgs {
                    string: fmt.string,
                    parameters: fmt
                        .parameters
                        .into_iter()
                        .map(|p| map_const(self.reconstruct_expression(p)))
                        .collect(),
                    span: fmt.span,
                }),
                ConsoleFunction::Log(fmt) => ConsoleFunction::Log(ConsoleArgs {
                    string: fmt.string,
                    parameters: fmt
                        .parameters
                        .into_iter()
                        .map(|p| map_const(self.reconstruct_expression(p)))
                        .collect(),
                    span: fmt.span,
                }),
            },
            span: input.span,
        })
    }

    fn reconstruct_block(&mut self, input: Block) -> Block {
        let current_block = if self.create_iter_scopes {
            self.symbol_table.borrow_mut().insert_block(self.next_block_non_const)
        } else {
            self.block_index
        };

        let prev_non_const_flag = self.next_block_non_const;
        self.next_block_non_const = false;

        let prev_st = std::mem::take(&mut self.symbol_table);
        self.symbol_table
            .swap(prev_st.borrow().get_block_scope(current_block).unwrap());
        self.symbol_table.borrow_mut().parent = Some(Box::new(prev_st.into_inner()));
        self.block_index = 0;

        let b = Block {
            statements: input
                .statements
                .into_iter()
                .map(|s| self.reconstruct_statement(s))
                .collect(),
            span: input.span,
        };

        let prev_st = *self.symbol_table.borrow_mut().parent.take().unwrap();
        self.symbol_table.swap(prev_st.get_block_scope(current_block).unwrap());
        self.symbol_table = RefCell::new(prev_st);
        self.block_index = current_block + 1;
        self.next_block_non_const = prev_non_const_flag;

        b
    }
}<|MERGE_RESOLUTION|>--- conflicted
+++ resolved
@@ -91,7 +91,7 @@
     }
 
     fn reconstruct_assign(&mut self, input: AssignStatement) -> Statement {
-        // gets the target and its const value
+        // Gets the target and its const value
         let (place_expr, place_const) = self.reconstruct_expression(input.place);
         let var_name = if let Expression::Identifier(var) = place_expr {
             var.name
@@ -99,7 +99,7 @@
             unreachable!()
         };
 
-        // if the target has a constant value, asserts that the target wasn't declared as constant 
+        // If the target has a constant value, asserts that the target wasn't declared as constant 
         if place_const.is_some() {
             if let Some(var) = self.symbol_table.borrow().lookup_variable(&var_name) {
                 match &var.declaration {
@@ -115,19 +115,20 @@
             }
         }
 
-        // gets the rhs value and its possible const value
+        // Gets the rhs value and its possible const value
         let (value, const_val) = self.reconstruct_expression(input.value);
 
         let mut st = self.symbol_table.borrow_mut();
         let var_in_local = st.variable_in_local_scope(&var_name);
 
-        // sets the variable in scope as needed and returns if the value should be deconstified or not
+        // Sets the variable in scope as needed and returns if the value should be deconstified or not
         let deconstify = if let Some(c) = const_val.clone() {
             if !self.non_const_block || var_in_local {
-                // sets the variable in the current scope
+                // Find the value in a parent scope and updates it
                 st.set_variable(&var_name, c);
                 false
             } else {
+                // SHADOWS the variable with a constant in the local scope
                 st.locally_constify_variable(var_name, c);
                 true
             }
@@ -136,7 +137,10 @@
         };
 
         match &mut self.deconstify_buffer {
+            // If deconstify buffer exists, value is set to deconstify, 
+            // And the value is not locally declared then slates the value for deconstification at the end of scope
             Some(buf) if deconstify && !var_in_local => buf.push(var_name),
+            // immediately deconstifies value in all parent scopes
             _ if deconstify => st.deconstify_variable(&var_name),
             _ => {}
         }
@@ -150,17 +154,22 @@
     }
 
     fn reconstruct_conditional(&mut self, input: ConditionalStatement) -> Statement {
+        // Flattens the condition and gets its expression and possible const value
         let (condition, const_value) = self.reconstruct_expression(input.condition);
 
+        // Stores any current const buffer so it doesn't get cleared during a child scope
         let prev_buffered = self.deconstify_buffer.replace(Vec::new());
+        // Stores the flag for the blocks global constyness and updates the flag with the current blocks const-ness
         let prev_non_const_block = self.non_const_block;
         self.non_const_block = const_value.is_none() || prev_non_const_block;
+        // Stores the flag for the blocks local constyness, and updates the flag with the current blocks const-ness
         let prev_non_const_flag = self.next_block_non_const;
         self.next_block_non_const = const_value.is_none() || prev_non_const_flag;
 
         // TODO: in future if symbol table is used for other passes.
         // We will have to remove these scopes instead of skipping over them.
         let out = match const_value {
+            // If branch const true
             Some(Value::Boolean(true, _)) => {
                 let block = Statement::Block(self.reconstruct_block(input.block));
                 if input.next.is_some() {
@@ -176,10 +185,12 @@
 
                 block
             }
+            // If branch const false and another branch follows this one
             Some(Value::Boolean(false, _)) if input.next.is_some() => {
                 self.block_index += 1;
                 self.reconstruct_statement(*input.next.unwrap())
             }
+            // If branch const false and no branch follows it
             Some(Value::Boolean(false, _)) => {
                 self.block_index += 1;
                 Statement::Block(Block {
@@ -187,6 +198,7 @@
                     span: input.span,
                 })
             }
+            // If conditional is non-const
             _ => {
                 let block = self.reconstruct_block(input.block);
                 let next = input.next.map(|n| Box::new(self.reconstruct_statement(*n)));
@@ -199,7 +211,9 @@
             }
         };
 
+        // Clears out any values that were slated for deconstification at end of conditional
         self.deconstify_buffered();
+        // Restores previous buffers/flags
         self.deconstify_buffer = prev_buffered;
         self.non_const_block = prev_non_const_block;
         self.next_block_non_const = prev_non_const_flag;
@@ -254,20 +268,16 @@
                     Default::default()
                 };
 
-<<<<<<< HEAD
-                // Checking if we are in a non const block and storing it.
-                let pre_non_const_flag = self.next_block_non_const;
-                // Setting iteration to a const block.
-                self.next_block_non_const = false;
-                // We create the iter scope if it does not exist otherwise we grab its id.
-=======
->>>>>>> bad01239
+                // Create the iteration scope if it does not exist.
+                // Otherwise grab the existing one.
                 let scope_index = if self.create_iter_scopes {
                     self.symbol_table.borrow_mut().insert_block(self.next_block_non_const)
                 } else {
                     self.block_index
                 };
+                // Stores local const flag
                 let prev_non_const_flag = self.next_block_non_const;
+                // Iterations are always locally constant inside.
                 self.next_block_non_const = false;
                 let prev_st = std::mem::take(&mut self.symbol_table);
                 self.symbol_table
@@ -275,6 +285,8 @@
                 self.symbol_table.borrow_mut().parent = Some(Box::new(prev_st.into_inner()));
                 self.block_index = 0;
 
+                // Create a block statement to replace the iteration statement.
+                // Creates a new block per iteration inside the outer block statement.
                 let iter_blocks = Statement::Block(Block {
                     statements: range
                         .into_iter()
@@ -285,6 +297,7 @@
                                 .swap(prev_st.borrow().get_block_scope(scope_index).unwrap());
                             self.symbol_table.borrow_mut().parent = Some(Box::new(prev_st.into_inner()));
 
+                            // Insert the loop variable as a constant variable in the scope as its current value.
                             self.symbol_table.borrow_mut().variables.insert(
                                 input.variable.name,
                                 VariableSymbol {
@@ -379,15 +392,20 @@
     }
 
     fn reconstruct_block(&mut self, input: Block) -> Block {
+        // If we are in an iteration scope we create any sub scopes for it.
+        // This is because in TYC we remove all its sub scopes to avoid clashing variables
+        // during flattening.
         let current_block = if self.create_iter_scopes {
             self.symbol_table.borrow_mut().insert_block(self.next_block_non_const)
         } else {
             self.block_index
         };
 
+        // Store previous block's local constyness.
         let prev_non_const_flag = self.next_block_non_const;
         self.next_block_non_const = false;
 
+        // Enter block scope.
         let prev_st = std::mem::take(&mut self.symbol_table);
         self.symbol_table
             .swap(prev_st.borrow().get_block_scope(current_block).unwrap());

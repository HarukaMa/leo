--- conflicted
+++ resolved
@@ -33,13 +33,8 @@
 use leo_ast::{Ast, ProgramVisitor};
 use leo_errors::{emitter::Handler, Result};
 
-<<<<<<< HEAD
-impl<'a> Pass<'a> for TypeChecker<'a> {
+impl<'a> Pass for TypeChecker<'a> {
     type Input = (&'a Ast, &'a Handler, &'a SymbolTable<'a>, &'a Bump);
-=======
-impl<'a> Pass for TypeChecker<'a> {
-    type Input = (&'a Ast, &'a mut SymbolTable<'a>, &'a Handler);
->>>>>>> db963aab
     type Output = Result<()>;
 
     fn do_pass((ast, handler, st, arena): Self::Input) -> Self::Output {

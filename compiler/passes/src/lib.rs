// Copyright (C) 2019-2021 Aleo Systems Inc.
// This file is part of the Leo library.

// The Leo library is free software: you can redistribute it and/or modify
// it under the terms of the GNU General Public License as published by
// the Free Software Foundation, either version 3 of the License, or
// (at your option) any later version.

// The Leo library is distributed in the hope that it will be useful,
// but WITHOUT ANY WARRANTY; without even the implied warranty of
// MERCHANTABILITY or FITNESS FOR A PARTICULAR PURPOSE. See the
// GNU General Public License for more details.

// You should have received a copy of the GNU General Public License
// along with the Leo library. If not, see <https://www.gnu.org/licenses/>.

#![doc = include_str!("../README.md")]

// Temporarily disable canonicalization.
/* pub mod canonicalization;
pub use canonicalization::*;
 */

// Temporarily disable import resolution
// until we migrate core and then import resolution.
/* pub mod import_resolution;
pub use import_resolution::*; */

<<<<<<< HEAD
pub mod flattening;
pub use flattening::*;
=======
pub mod dead_code_elimination;
pub use dead_code_elimination::*;

pub mod flatten_conditionals;
pub use flatten_conditionals::*;
>>>>>>> 406556a0

pub mod pass;
pub use self::pass::*;

pub mod static_single_assignment;
pub use static_single_assignment::*;

pub mod symbol_table;
pub use symbol_table::*;

pub mod type_checker;
pub use type_checker::*;<|MERGE_RESOLUTION|>--- conflicted
+++ resolved
@@ -26,16 +26,14 @@
 /* pub mod import_resolution;
 pub use import_resolution::*; */
 
-<<<<<<< HEAD
 pub mod flattening;
 pub use flattening::*;
-=======
+
 pub mod dead_code_elimination;
 pub use dead_code_elimination::*;
 
 pub mod flatten_conditionals;
 pub use flatten_conditionals::*;
->>>>>>> 406556a0
 
 pub mod pass;
 pub use self::pass::*;

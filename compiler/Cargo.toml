[package]
name = "leo-compiler"
version = "1.5.3"
authors = [ "The Aleo Team <hello@aleo.org>" ]
description = "Compiler of the Leo programming language"
homepage = "https://aleo.org"
repository = "https://github.com/AleoHQ/leo"
keywords = [
  "aleo",
  "cryptography",
  "leo",
  "programming-language",
  "zero-knowledge"
]
categories = [ "cryptography::cryptocurrencies", "web-programming" ]
include = [ "Cargo.toml", "src", "README.md", "LICENSE.md" ]
license = "GPL-3.0"
edition = "2018"

[dependencies.leo-ast]
path = "../ast"
version = "1.5.3"

[dependencies.leo-errors]
path = "../errors"
version = "1.5.3"

[dependencies.leo-imports]
path = "../imports"
version = "1.5.3"

<<<<<<< HEAD
=======
[dependencies.leo-input]
path = "../input"
version = "1.5.3"

>>>>>>> 866066a8
[dependencies.leo-package]
path = "../package"
version = "1.5.3"

[dependencies.leo-state]
path = "../state"
version = "1.5.3"

[dependencies.leo-asg]
path = "../asg"
version = "1.5.3"

[dependencies.leo-parser]
path = "../parser"
version = "1.5.3"

[dependencies.leo-asg-passes]
path = "../asg-passes"
version = "1.5.3"

[dependencies.leo-ast-passes]
path = "../ast-passes"
version = "1.5.3"

[dependencies.leo-synthesizer]
path = "../synthesizer"
version = "1.5.3"

[dependencies.tendril]
version = "0.4"

<<<<<<< HEAD
[dependencies.anyhow]
version = "1.0"

[dependencies.snarkvm-ir]
version = "0.6.0"
path = "/home/p/aleo/snarkVM/ir"

[dependencies.snarkvm-r1cs]
version = "0.6.0"
path = "/home/p/aleo/snarkVM/r1cs"
=======
[dependencies.snarkvm-curves]
version = "0.7.9"
default-features = false

[dependencies.snarkvm-fields]
version = "0.7.7"
default-features = false

[dependencies.snarkvm-dpc]
version = "0.7.9"
default-features = false

[dependencies.snarkvm-gadgets]
version = "0.7.8"
default-features = false
features = [ "curves" ]

[dependencies.snarkvm-r1cs]
version = "0.7.8"
default-features = false

[dependencies.snarkvm-utilities]
version = "0.7.6"
>>>>>>> 866066a8

[dependencies.bincode]
version = "1.3"

[dependencies.indexmap]
version = "1.7.0"
features = [ "serde-1" ]

[dependencies.pest]
version = "2.0"

[dependencies.rand]
version = "0.8"

[dependencies.serde]
version = "1.0"

[dependencies.sha2]
version = "0.9"

[dependencies.tracing]
version = "0.1"

[dependencies.bech32]
version = "0.8"

[dependencies.num-bigint]
version = "0.4"

[dependencies.snarkvm-eval]
version = "0.6.0"
path = "/home/p/aleo/snarkVM/eval"

[dev-dependencies.snarkvm-curves]
version = "0.6.0"
path = "/home/p/aleo/snarkVM/curves"

[dev-dependencies.rand_core]
version = "0.6.3"

[dev-dependencies.rand_xorshift]
version = "0.3"
default-features = false

<<<<<<< HEAD
=======
[dev-dependencies.snarkvm-algorithms]
version = "0.7.6"
default-features = false

>>>>>>> 866066a8
[dev-dependencies.tempfile]
version = "3.0.4"

[dev-dependencies.serde_yaml]
version = "0.8"

[dev-dependencies.leo-test-framework]
path = "../test-framework"
version = "1.4.0"

[features]
default = [ ]
ci_skip = [ "leo-ast/ci_skip" ]<|MERGE_RESOLUTION|>--- conflicted
+++ resolved
@@ -25,17 +25,14 @@
 path = "../errors"
 version = "1.5.3"
 
+[dependencies.eyre]
+version = "0.6.5"
+default-features = false
+
 [dependencies.leo-imports]
 path = "../imports"
 version = "1.5.3"
 
-<<<<<<< HEAD
-=======
-[dependencies.leo-input]
-path = "../input"
-version = "1.5.3"
-
->>>>>>> 866066a8
 [dependencies.leo-package]
 path = "../package"
 version = "1.5.3"
@@ -67,42 +64,15 @@
 [dependencies.tendril]
 version = "0.4"
 
-<<<<<<< HEAD
-[dependencies.anyhow]
-version = "1.0"
+#todo 0rphon
+[dependencies.snarkvm-ir]
+version = "0.7.7"
+path = "D:\\Work\\leo_repos\\snarkVM\\ir"
 
-[dependencies.snarkvm-ir]
-version = "0.6.0"
-path = "/home/p/aleo/snarkVM/ir"
-
+#todo 0rphon
 [dependencies.snarkvm-r1cs]
-version = "0.6.0"
-path = "/home/p/aleo/snarkVM/r1cs"
-=======
-[dependencies.snarkvm-curves]
 version = "0.7.9"
-default-features = false
-
-[dependencies.snarkvm-fields]
-version = "0.7.7"
-default-features = false
-
-[dependencies.snarkvm-dpc]
-version = "0.7.9"
-default-features = false
-
-[dependencies.snarkvm-gadgets]
-version = "0.7.8"
-default-features = false
-features = [ "curves" ]
-
-[dependencies.snarkvm-r1cs]
-version = "0.7.8"
-default-features = false
-
-[dependencies.snarkvm-utilities]
-version = "0.7.6"
->>>>>>> 866066a8
+path = "D:\\Work\\leo_repos\\snarkVM\\r1cs"
 
 [dependencies.bincode]
 version = "1.3"
@@ -132,13 +102,15 @@
 [dependencies.num-bigint]
 version = "0.4"
 
+#todo 0rphon
 [dependencies.snarkvm-eval]
-version = "0.6.0"
-path = "/home/p/aleo/snarkVM/eval"
+version = "0.7.7"
+path = "D:\\Work\\leo_repos\\snarkVM\\eval"
 
+#todo 0rphon
 [dev-dependencies.snarkvm-curves]
-version = "0.6.0"
-path = "/home/p/aleo/snarkVM/curves"
+version = "0.7.7"
+path = "D:\\Work\\leo_repos\\snarkVM\\curves"
 
 [dev-dependencies.rand_core]
 version = "0.6.3"
@@ -147,13 +119,6 @@
 version = "0.3"
 default-features = false
 
-<<<<<<< HEAD
-=======
-[dev-dependencies.snarkvm-algorithms]
-version = "0.7.6"
-default-features = false
-
->>>>>>> 866066a8
 [dev-dependencies.tempfile]
 version = "3.0.4"
 

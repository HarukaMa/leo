--- conflicted
+++ resolved
@@ -320,23 +320,15 @@
                 .into_iter()
                 .map(|(id, import)| (id, self.reconstruct_import(import)))
                 .collect(),
-<<<<<<< HEAD
-=======
+            circuits: input
+                .circuits
+                .into_iter()
+                .map(|(i, c)| (i, self.reconstruct_circuit(c)))
+                .collect(),
             mappings: input
                 .mappings
                 .into_iter()
                 .map(|(id, mapping)| (id, self.reconstruct_mapping(mapping)))
-                .collect(),
-            functions: input
-                .functions
-                .into_iter()
-                .map(|(i, f)| (i, self.reconstruct_function(f)))
-                .collect(),
->>>>>>> 3ee43375
-            circuits: input
-                .circuits
-                .into_iter()
-                .map(|(i, c)| (i, self.reconstruct_circuit(c)))
                 .collect(),
             functions: input
                 .functions

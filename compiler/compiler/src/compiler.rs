// Copyright (C) 2019-2021 Aleo Systems Inc.
// This file is part of the Leo library.

// The Leo library is free software: you can redistribute it and/or modify
// it under the terms of the GNU General Public License as published by
// the Free Software Foundation, either version 3 of the License, or
// (at your option) any later version.

// The Leo library is distributed in the hope that it will be useful,
// but WITHOUT ANY WARRANTY; without even the implied warranty of
// MERCHANTABILITY or FITNESS FOR A PARTICULAR PURPOSE. See the
// GNU General Public License for more details.

// You should have received a copy of the GNU General Public License
// along with the Leo library. If not, see <https://www.gnu.org/licenses/>.

//! The compiler for Leo programs.
//!
//! The [`Compiler`] type compiles Leo programs into R1CS circuits.
use leo_ast::Program;
pub use leo_ast::{Ast, InputAst};
use leo_errors::emitter::Handler;
use leo_errors::{CompilerError, Result};
pub use leo_passes::SymbolTable;
use leo_passes::*;
use leo_span::source_map::FileName;
use leo_span::symbol::with_session_globals;

use sha2::{Digest, Sha256};
use std::fs;
use std::path::PathBuf;

use crate::OutputOptions;

/// The primary entry point of the Leo compiler.
#[derive(Clone)]
pub struct Compiler<'a> {
    /// The handler is used for error and warning emissions.
    handler: &'a Handler,
    /// The path to the main leo file.
    main_file_path: PathBuf,
    /// The path to where the compiler outputs all generated files.
    output_directory: PathBuf,
    /// The AST for the program.
    pub ast: Ast,
    /// The input ast for the program if it exists.
    pub input_ast: Option<InputAst>,
    /// Compiler options on some optional output files.
    output_options: OutputOptions,
}

impl<'a> Compiler<'a> {
    ///
    /// Returns a new Leo compiler.
    ///
    pub fn new(
        handler: &'a Handler,
        main_file_path: PathBuf,
        output_directory: PathBuf,
        output_options: Option<OutputOptions>,
    ) -> Self {
        Self {
            handler,
            main_file_path,
            output_directory,
            ast: Ast::new(Program::new("Initial".to_string())),
            input_ast: None,
            output_options: output_options.unwrap_or_default(),
        }
    }

    ///
    /// Returns a SHA256 checksum of the program file.
    ///
    pub fn checksum(&self) -> Result<String> {
        // Read in the main file as string
        let unparsed_file = fs::read_to_string(&self.main_file_path)
            .map_err(|e| CompilerError::file_read_error(self.main_file_path.clone(), e))?;

        // Hash the file contents
        let mut hasher = Sha256::new();
        hasher.update(unparsed_file.as_bytes());
        let hash = hasher.finalize();

        Ok(format!("{:x}", hash))
    }

    // Parses and stores a program file content from a string, constructs a syntax tree, and generates a program.
    pub fn parse_program_from_string(&mut self, program_string: &str, name: FileName) -> Result<()> {
        // Register the source (`program_string`) in the source map.
        let prg_sf = with_session_globals(|s| s.source_map.new_source(program_string, name));

        // Use the parser to construct the abstract syntax tree (ast).
        let ast: leo_ast::Ast = leo_parser::parse_ast(self.handler, &prg_sf.src, prg_sf.start_pos)?;

        if self.output_options.ast_initial {
            // Write the AST snapshot post parsing.
            if self.output_options.spans_enabled {
                ast.to_json_file(self.output_directory.clone(), "initial_ast.json")?;
            } else {
                ast.to_json_file_without_keys(self.output_directory.clone(), "initial_ast.json", &["span"])?;
            }
        }

        self.ast = ast;

        Ok(())
    }

    /// Parses and stores the main program file, constructs a syntax tree, and generates a program.
    pub fn parse_program(&mut self) -> Result<()> {
        // Load the program file.
        let program_string = fs::read_to_string(&self.main_file_path)
            .map_err(|e| CompilerError::file_read_error(&self.main_file_path, e))?;

        self.parse_program_from_string(&program_string, FileName::Real(self.main_file_path.clone()))
    }

    /// Parses and stores the input file, constructs a syntax tree, and generates a program input.
    pub fn parse_input(&mut self, input_file_path: PathBuf) -> Result<()> {
        if input_file_path.exists() {
            // Load the input file into the source map.
            let input_sf = with_session_globals(|s| s.source_map.load_file(&input_file_path))
                .map_err(|e| CompilerError::file_read_error(&input_file_path, e))?;

            // Parse and serialize it.
            let input_ast = leo_parser::parse_input(self.handler, &input_sf.src, input_sf.start_pos)?;
            if self.output_options.ast_initial {
                // Write the input AST snapshot post parsing.
                if self.output_options.spans_enabled {
                    input_ast.to_json_file(self.output_directory.clone(), "initial_input_ast.json")?;
                } else {
                    input_ast.to_json_file_without_keys(
                        self.output_directory.clone(),
                        "initial_input_ast.json",
                        &["span"],
                    )?;
                }
            }

            self.input_ast = Some(input_ast);
        }
        Ok(())
    }

    // TODO: Need to redesign the code below as it does not allow for the AST to be mutated.

    ///
    /// Runs the symbol table pass.
    ///
    pub fn symbol_table_pass(&'a self) -> Result<SymbolTable> {
        CreateSymbolTable::do_pass((&self.ast, self.handler))
    }

    ///
    /// Runs the type checker pass.
    ///
    pub fn type_checker_pass(&'a self, symbol_table: SymbolTable) -> Result<SymbolTable> {
        TypeChecker::do_pass((&self.ast, self.handler, symbol_table))
    }

    ///
    /// Runs the flattening pass.
    ///
    pub fn flattening_pass(&mut self, symbol_table: SymbolTable) -> Result<()> {
        self.ast = Flattener::do_pass((std::mem::take(&mut self.ast), self.handler, symbol_table))?;

        if self.output_options.ast_initial {
            // Write the input AST snapshot post parsing.
            if self.output_options.spans_enabled {
                self.ast
                    .to_json_file(self.output_directory.clone(), "flattened_ast.json")?;
            } else {
                self.ast
                    .to_json_file_without_keys(self.output_directory.clone(), "flattened_ast.json", &["span"])?;
            }
        }

        Ok(())
    }

    ///
    /// Runs the static single assignment pass.
    ///
    pub fn static_single_assignment_pass(&mut self) -> Result<()> {
        self.ast = StaticSingleAssignmentReducer::do_pass((&self.ast, self.handler))?;
        Ok(())
    }

    ///
    /// Runs a compiler pass that flattens conditional statements.
    ///
    pub fn conditional_statement_flattening_pass(&mut self) -> Result<()> {
        self.ast = FlattenConditionalStatements::do_pass(&self.ast)?;
        Ok(())
    }

    ///
    /// Runs the dead code elimination pass.
    ///
    pub fn dead_code_elimination_pass(&mut self) -> Result<()> {
        self.ast = DeadCodeEliminator::do_pass(&self.ast)?;
        Ok(())
    }

    ///
    /// Runs the compiler stages.
    ///
    pub fn compiler_stages(&mut self) -> Result<()> {
        let mut st = self.symbol_table_pass()?;
<<<<<<< HEAD
        st = self.type_checker_pass(st)?;
        self.flattening_pass(st)
=======

        self.type_checker_pass(&mut st)?;

        self.static_single_assignment_pass()?;

        self.conditional_statement_flattening_pass()?;

        self.dead_code_elimination_pass()?;

        Ok(())
>>>>>>> 406556a0
    }

    ///
    /// Returns a compiled Leo program.
    ///
    pub fn compile(&mut self) -> Result<()> {
        self.parse_program()?;
        self.compiler_stages()
    }
}<|MERGE_RESOLUTION|>--- conflicted
+++ resolved
@@ -208,12 +208,10 @@
     ///
     pub fn compiler_stages(&mut self) -> Result<()> {
         let mut st = self.symbol_table_pass()?;
-<<<<<<< HEAD
+
         st = self.type_checker_pass(st)?;
-        self.flattening_pass(st)
-=======
-
-        self.type_checker_pass(&mut st)?;
+
+        self.flattening_pass(st)?;
 
         self.static_single_assignment_pass()?;
 
@@ -222,7 +220,6 @@
         self.dead_code_elimination_pass()?;
 
         Ok(())
->>>>>>> 406556a0
     }
 
     ///

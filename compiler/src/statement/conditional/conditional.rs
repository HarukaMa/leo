// Copyright (C) 2019-2021 Aleo Systems Inc.
// This file is part of the Leo library.

// The Leo library is free software: you can redistribute it and/or modify
// it under the terms of the GNU General Public License as published by
// the Free Software Foundation, either version 3 of the License, or
// (at your option) any later version.

// The Leo library is distributed in the hope that it will be useful,
// but WITHOUT ANY WARRANTY; without even the implied warranty of
// MERCHANTABILITY or FITNESS FOR A PARTICULAR PURPOSE. See the
// GNU General Public License for more details.

// You should have received a copy of the GNU General Public License
// along with the Leo library. If not, see <https://www.gnu.org/licenses/>.

//! Methods to enforce constraints on statements in a compiled Leo program.

use crate::{
    errors::StatementError,
    program::ConstrainedProgram,
    value::ConstrainedValue,
    GroupType,
    IndicatorAndConstrainedValue,
    StatementResult,
};
use leo_asg::ConditionalStatement;

use snarkvm_models::{
    curves::PrimeField,
    gadgets::{r1cs::ConstraintSystem, utilities::boolean::Boolean},
};

fn indicator_to_string(indicator: &Boolean) -> String {
    indicator
        .get_value()
        .map(|b| b.to_string())
        .unwrap_or_else(|| "[input]".to_string())
}

<<<<<<< HEAD
impl<F: PrimeField, G: GroupType<F>> ConstrainedProgram<F, G> {
=======
impl<'a, F: Field + PrimeField, G: GroupType<F>> ConstrainedProgram<'a, F, G> {
>>>>>>> b73c1461
    /// Enforces a conditional statement with one or more branches.
    /// Due to R1CS constraints, we must evaluate every branch to properly construct the circuit.
    /// At program execution, we will pass an `indicator` bit down to all child statements within each branch.
    /// The `indicator` bit will select that branch while keeping the constraint system satisfied.
    #[allow(clippy::too_many_arguments)]
    pub fn enforce_conditional_statement<CS: ConstraintSystem<F>>(
        &mut self,
        cs: &mut CS,
        indicator: &Boolean,
        statement: &ConditionalStatement<'a>,
    ) -> StatementResult<Vec<IndicatorAndConstrainedValue<'a, F, G>>> {
        let span = statement.span.clone().unwrap_or_default();
        // Inherit an indicator from a previous statement.
        let outer_indicator = indicator;

        // Evaluate the conditional boolean as the inner indicator
        let inner_indicator = match self.enforce_expression(cs, statement.condition.get())? {
            ConstrainedValue::Boolean(resolved) => resolved,
            value => {
                return Err(StatementError::conditional_boolean(value.to_string(), span));
            }
        };

        // If outer_indicator && inner_indicator, then select branch 1
        let outer_indicator_string = indicator_to_string(outer_indicator);
        let inner_indicator_string = indicator_to_string(&inner_indicator);
        let branch_1_name = format!(
            "branch indicator 1 {} && {}",
            outer_indicator_string, inner_indicator_string
        );
        let branch_1_indicator = Boolean::and(
            &mut cs.ns(|| format!("branch 1 {} {}:{}", span.text, &span.line, &span.start)),
            outer_indicator,
            &inner_indicator,
        )
        .map_err(|_| StatementError::indicator_calculation(branch_1_name, span.clone()))?;

        let mut results = vec![];

        // Evaluate branch 1
        let mut branch_1_result = self.enforce_statement(cs, &branch_1_indicator, statement.result.get())?;

        results.append(&mut branch_1_result);

        // If outer_indicator && !inner_indicator, then select branch 2
        let inner_indicator = inner_indicator.not();
        let inner_indicator_string = indicator_to_string(&inner_indicator);
        let branch_2_name = format!(
            "branch indicator 2 {} && {}",
            outer_indicator_string, inner_indicator_string
        );
        let branch_2_indicator = Boolean::and(
            &mut cs.ns(|| format!("branch 2 {} {}:{}", span.text, &span.line, &span.start)),
            &outer_indicator,
            &inner_indicator,
        )
        .map_err(|_| StatementError::indicator_calculation(branch_2_name, span.clone()))?;

        // Evaluate branch 2
        let mut branch_2_result = match statement.next.get() {
            Some(next) => self.enforce_statement(cs, &branch_2_indicator, next)?,
            None => vec![],
        };

        results.append(&mut branch_2_result);

        // We return the results of both branches and leave it up to the caller to select the appropriate return
        Ok(results)
    }
}<|MERGE_RESOLUTION|>--- conflicted
+++ resolved
@@ -38,11 +38,7 @@
         .unwrap_or_else(|| "[input]".to_string())
 }
 
-<<<<<<< HEAD
-impl<F: PrimeField, G: GroupType<F>> ConstrainedProgram<F, G> {
-=======
-impl<'a, F: Field + PrimeField, G: GroupType<F>> ConstrainedProgram<'a, F, G> {
->>>>>>> b73c1461
+impl<'a, F: PrimeField, G: GroupType<F>> ConstrainedProgram<'a, F, G> {
     /// Enforces a conditional statement with one or more branches.
     /// Due to R1CS constraints, we must evaluate every branch to properly construct the circuit.
     /// At program execution, we will pass an `indicator` bit down to all child statements within each branch.

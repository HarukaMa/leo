// Copyright (C) 2019-2021 Aleo Systems Inc.
// This file is part of the Leo library.

// The Leo library is free software: you can redistribute it and/or modify
// it under the terms of the GNU General Public License as published by
// the Free Software Foundation, either version 3 of the License, or
// (at your option) any later version.

// The Leo library is distributed in the hope that it will be useful,
// but WITHOUT ANY WARRANTY; without even the implied warranty of
// MERCHANTABILITY or FITNESS FOR A PARTICULAR PURPOSE. See the
// GNU General Public License for more details.

// You should have received a copy of the GNU General Public License
// along with the Leo library. If not, see <https://www.gnu.org/licenses/>.

//! Enforce constraints on an expression in a compiled Leo program.

<<<<<<< HEAD
use crate::{
    arithmetic::*,
    logical::*,
    program::ConstrainedProgram,
    relational::*,
    resolve_core_circuit,
    value::{Address, Char, CharType, ConstrainedCircuitMember, ConstrainedValue, Integer},
    FieldType, GroupType,
};
use leo_asg::{accesses::*, expression::*, ConstValue, Expression, Node};
=======
use crate::program::Program;
use bech32::FromBase32;
use leo_asg::{expression::*, CharValue, CircuitMember, ConstInt, ConstValue, Expression, GroupValue, Node};
use leo_errors::CompilerError;
>>>>>>> 4000928e
use leo_errors::{Result, Span};
use num_bigint::Sign;
use snarkvm_ir::{Group, GroupCoordinate, Integer, Value};

pub(crate) fn asg_group_coordinate_to_ir(coordinate: &leo_asg::GroupCoordinate) -> GroupCoordinate {
    match coordinate {
        leo_asg::GroupCoordinate::Number(parsed) => GroupCoordinate::Field(snarkvm_ir::Field {
            values: parsed.magnitude().iter_u64_digits().collect(),
            negate: parsed.sign() == Sign::Minus,
        }),
        leo_asg::GroupCoordinate::SignHigh => GroupCoordinate::SignHigh,
        leo_asg::GroupCoordinate::SignLow => GroupCoordinate::SignLow,
        leo_asg::GroupCoordinate::Inferred => GroupCoordinate::Inferred,
    }
}

pub fn decode_address(value: &str, span: &Span) -> Result<Vec<u8>> {
    if !value.starts_with("aleo") || value.len() != 63 {
        return Err(CompilerError::address_value_invalid_address(value, span).into());
    }
    let data = bech32::decode(value.as_ref()).map_err(|_| CompilerError::address_value_invalid_address(value, span))?;
    let bytes = Vec::from_base32(&data.1).map_err(|_| CompilerError::address_value_invalid_address(value, span))?;
    Ok(bytes)
}

impl<'a> Program<'a> {
    pub(crate) fn enforce_const_value(&mut self, value: &ConstValue, span: &Span) -> Result<Value> {
        Ok(match value {
            ConstValue::Address(value) => Value::Address(decode_address(value.as_ref(), span)?),
            ConstValue::Boolean(value) => Value::Boolean(*value),
            ConstValue::Char(value) => Value::Char(match value {
                CharValue::Scalar(x) => *x as u32,
                CharValue::NonScalar(x) => *x,
            }),
            ConstValue::Field(parsed) => Value::Field(snarkvm_ir::Field {
                values: parsed.magnitude().iter_u64_digits().collect(),
                negate: parsed.sign() == Sign::Minus,
            }),
            ConstValue::Group(value) => match value {
                GroupValue::Single(parsed) => Value::Group(Group::Single(snarkvm_ir::Field {
                    values: parsed.magnitude().iter_u64_digits().collect(),
                    negate: parsed.sign() == Sign::Minus,
                })),
                GroupValue::Tuple(left, right) => Value::Group(Group::Tuple(
                    asg_group_coordinate_to_ir(left),
                    asg_group_coordinate_to_ir(right),
                )),
            },
            ConstValue::Int(value) => Value::Integer(match *value {
                ConstInt::I8(x) => Integer::I8(x),
                ConstInt::I16(x) => Integer::I16(x),
                ConstInt::I32(x) => Integer::I32(x),
                ConstInt::I64(x) => Integer::I64(x),
                ConstInt::I128(x) => Integer::I128(x),
                ConstInt::U8(x) => Integer::U8(x),
                ConstInt::U16(x) => Integer::U16(x),
                ConstInt::U32(x) => Integer::U32(x),
                ConstInt::U64(x) => Integer::U64(x),
                ConstInt::U128(x) => Integer::U128(x),
            }),
            ConstValue::Tuple(values) => Value::Tuple(
                values
                    .iter()
                    .map(|x| self.enforce_const_value(x, span))
                    .collect::<Result<Vec<_>, _>>()?,
            ),
            ConstValue::Array(values) => Value::Array(
                values
                    .iter()
                    .map(|x| self.enforce_const_value(x, span))
                    .collect::<Result<Vec<_>, _>>()?,
            ),
            ConstValue::Circuit(circuit, members) => {
                let target_members = circuit.members.borrow();
                let member_var_len = target_members
                    .values()
                    .filter(|x| matches!(x, CircuitMember::Variable(_)))
                    .count();

                let mut resolved_members = vec![None; member_var_len];

                // type checking is already done in asg
                for (name, inner) in members.iter() {
                    let (index, _, target) = target_members
                        .get_full(name)
                        .expect("illegal name in asg circuit init expression");
                    match target {
                        CircuitMember::Variable(_type_) => {
                            let variable_value = self.enforce_const_value(&inner.1, span)?;
                            resolved_members[index] = Some(variable_value);
                        }
                        _ => return Err(CompilerError::expected_circuit_member(name, span).into()),
                    }
                }
                Value::Tuple(
                    resolved_members
                        .into_iter()
                        .map(|x| x.expect("missing circuit field"))
                        .collect(),
                )
            }
        })
    }

    pub(crate) fn enforce_expression(&mut self, expression: &'a Expression<'a>) -> Result<Value> {
        let span = &expression.span().cloned().unwrap_or_default();
        match expression {
            // Access
            Expression::Access(access) => match access {
                AccessExpression::Array(ArrayAccess { array, index, .. }) => {
                    self.enforce_array_access(cs, array.get(), index.get(), span)
                }
                AccessExpression::ArrayRange(ArrayRangeAccess {
                    array,
                    left,
                    right,
                    length,
                    ..
                }) => self.enforce_array_range_access(cs, array.get(), left.get(), right.get(), *length, span),
                AccessExpression::Circuit(access) => self.enforce_circuit_access(cs, access),
                AccessExpression::Tuple(TupleAccess { tuple_ref, index, .. }) => {
                    self.enforce_tuple_access(cs, tuple_ref.get(), *index, span)
                }
            },

            // Cast
            Expression::Cast(_) => unimplemented!("casts not implemented"),

            // LengthOf
            Expression::LengthOf(lengthof) => self.enforce_lengthof(lengthof),

            // Variables
            Expression::VariableRef(variable_ref) => self.evaluate_ref(variable_ref),

            // Values
            Expression::Constant(Constant { value, .. }) => self.enforce_const_value(value, span),

            // Binary operations
            Expression::Binary(BinaryExpression {
                left, right, operation, ..
            }) => {
                let (resolved_left, resolved_right) = self.enforce_binary_expression(left.get(), right.get())?;

                match operation {
                    BinaryOperation::Add => self.evaluate_add(resolved_left, resolved_right),
                    BinaryOperation::Sub => self.evaluate_sub(resolved_left, resolved_right),
                    BinaryOperation::Mul => self.evaluate_mul(resolved_left, resolved_right),
                    BinaryOperation::Div => self.evaluate_div(resolved_left, resolved_right),
                    BinaryOperation::Pow => self.evaluate_pow(resolved_left, resolved_right),
                    BinaryOperation::Or => self.evaluate_or(resolved_left, resolved_right),
                    BinaryOperation::And => self.evaluate_and(resolved_left, resolved_right),
                    BinaryOperation::Eq => self.evaluate_eq(resolved_left, resolved_right),
                    BinaryOperation::Ne => self.evaluate_ne(resolved_left, resolved_right),
                    BinaryOperation::Ge => self.evaluate_ge(resolved_left, resolved_right),
                    BinaryOperation::Gt => self.evaluate_gt(resolved_left, resolved_right),
                    BinaryOperation::Le => self.evaluate_le(resolved_left, resolved_right),
                    BinaryOperation::Lt => self.evaluate_lt(resolved_left, resolved_right),
                    _ => unimplemented!("unimplemented binary operator"),
                }
            }

            // Unary operations
            Expression::Unary(UnaryExpression { inner, operation, .. }) => match operation {
                UnaryOperation::Negate => {
                    let resolved_inner = self.enforce_expression(inner.get())?;
                    self.evaluate_negate(resolved_inner)
                }
                UnaryOperation::Not => {
                    let inner = self.enforce_expression(inner.get())?;
                    Ok(self.evaluate_not(inner)?)
                }
                _ => unimplemented!("unimplemented unary operator"),
            },

            Expression::Ternary(TernaryExpression {
                condition,
                if_true,
                if_false,
                ..
            }) => self.enforce_conditional_expression(condition.get(), if_true.get(), if_false.get()),

            // Arrays
            Expression::ArrayInline(ArrayInlineExpression { elements, .. }) => self.enforce_array(&elements[..]),
            Expression::ArrayInit(ArrayInitExpression { element, len, .. }) => {
                self.enforce_array_initializer(element.get(), *len)
            }
<<<<<<< HEAD

            // Tuples
            Expression::TupleInit(TupleInitExpression { elements, .. }) => self.enforce_tuple(cs, &elements[..]),

            // Circuits
            Expression::CircuitInit(expr) => self.enforce_circuit(cs, expr, span),
=======
            Expression::ArrayAccess(ArrayAccessExpression { array, index, .. }) => {
                self.enforce_array_access(array.get(), index.get())
            }
            Expression::ArrayRangeAccess(ArrayRangeAccessExpression {
                array,
                left,
                right,
                length,
                ..
            }) => self.enforce_array_range_access(array.get(), left.get(), right.get(), *length),

            // Tuples
            Expression::TupleInit(TupleInitExpression { elements, .. }) => self.enforce_tuple(&elements[..]),
            Expression::TupleAccess(TupleAccessExpression { tuple_ref, index, .. }) => {
                self.enforce_tuple_access(tuple_ref.get(), *index)
            }

            // Circuits
            Expression::CircuitInit(expr) => self.enforce_circuit(expr, span),
            Expression::CircuitAccess(expr) => self.enforce_circuit_access(expr),
>>>>>>> 4000928e

            // Functions
            Expression::Call(CallExpression {
                function,
                target,
                arguments,
                ..
<<<<<<< HEAD
            }) => {
                if let Some(circuit) = function.get().circuit.get() {
                    let core_mapping = circuit.core_mapping.borrow();
                    if let Some(core_mapping) = core_mapping.as_deref() {
                        let core_circuit = resolve_core_circuit::<F, G>(core_mapping);
                        return self.enforce_core_circuit_call_expression(
                            cs,
                            &core_circuit,
                            function.get(),
                            target.get(),
                            &arguments[..],
                            span,
                        );
                    }
                }

                self.enforce_function_call_expression(cs, function.get(), target.get(), &arguments[..], span)
            }
=======
            }) => self.enforce_function_call(function.get(), target.get(), &arguments[..]),
>>>>>>> 4000928e
        }
    }
}<|MERGE_RESOLUTION|>--- conflicted
+++ resolved
@@ -16,23 +16,12 @@
 
 //! Enforce constraints on an expression in a compiled Leo program.
 
-<<<<<<< HEAD
-use crate::{
-    arithmetic::*,
-    logical::*,
-    program::ConstrainedProgram,
-    relational::*,
-    resolve_core_circuit,
-    value::{Address, Char, CharType, ConstrainedCircuitMember, ConstrainedValue, Integer},
-    FieldType, GroupType,
-};
-use leo_asg::{accesses::*, expression::*, ConstValue, Expression, Node};
-=======
 use crate::program::Program;
 use bech32::FromBase32;
-use leo_asg::{expression::*, CharValue, CircuitMember, ConstInt, ConstValue, Expression, GroupValue, Node};
+use leo_asg::{
+    accesses::*, expression::*, CharValue, CircuitMember, ConstInt, ConstValue, Expression, GroupValue, Node,
+};
 use leo_errors::CompilerError;
->>>>>>> 4000928e
 use leo_errors::{Result, Span};
 use num_bigint::Sign;
 use snarkvm_ir::{Group, GroupCoordinate, Integer, Value};
@@ -53,7 +42,7 @@
     if !value.starts_with("aleo") || value.len() != 63 {
         return Err(CompilerError::address_value_invalid_address(value, span).into());
     }
-    let data = bech32::decode(value.as_ref()).map_err(|_| CompilerError::address_value_invalid_address(value, span))?;
+    let data = bech32::decode(value).map_err(|_| CompilerError::address_value_invalid_address(value, span))?;
     let bytes = Vec::from_base32(&data.1).map_err(|_| CompilerError::address_value_invalid_address(value, span))?;
     Ok(bytes)
 }
@@ -143,7 +132,7 @@
             // Access
             Expression::Access(access) => match access {
                 AccessExpression::Array(ArrayAccess { array, index, .. }) => {
-                    self.enforce_array_access(cs, array.get(), index.get(), span)
+                    self.enforce_array_access(array.get(), index.get())
                 }
                 AccessExpression::ArrayRange(ArrayRangeAccess {
                     array,
@@ -151,10 +140,10 @@
                     right,
                     length,
                     ..
-                }) => self.enforce_array_range_access(cs, array.get(), left.get(), right.get(), *length, span),
-                AccessExpression::Circuit(access) => self.enforce_circuit_access(cs, access),
+                }) => self.enforce_array_range_access(array.get(), left.get(), right.get(), *length),
+                AccessExpression::Circuit(access) => self.enforce_circuit_access(access),
                 AccessExpression::Tuple(TupleAccess { tuple_ref, index, .. }) => {
-                    self.enforce_tuple_access(cs, tuple_ref.get(), *index, span)
+                    self.enforce_tuple_access(tuple_ref.get(), *index)
                 }
             },
 
@@ -219,35 +208,12 @@
             Expression::ArrayInit(ArrayInitExpression { element, len, .. }) => {
                 self.enforce_array_initializer(element.get(), *len)
             }
-<<<<<<< HEAD
-
-            // Tuples
-            Expression::TupleInit(TupleInitExpression { elements, .. }) => self.enforce_tuple(cs, &elements[..]),
-
-            // Circuits
-            Expression::CircuitInit(expr) => self.enforce_circuit(cs, expr, span),
-=======
-            Expression::ArrayAccess(ArrayAccessExpression { array, index, .. }) => {
-                self.enforce_array_access(array.get(), index.get())
-            }
-            Expression::ArrayRangeAccess(ArrayRangeAccessExpression {
-                array,
-                left,
-                right,
-                length,
-                ..
-            }) => self.enforce_array_range_access(array.get(), left.get(), right.get(), *length),
 
             // Tuples
             Expression::TupleInit(TupleInitExpression { elements, .. }) => self.enforce_tuple(&elements[..]),
-            Expression::TupleAccess(TupleAccessExpression { tuple_ref, index, .. }) => {
-                self.enforce_tuple_access(tuple_ref.get(), *index)
-            }
 
             // Circuits
             Expression::CircuitInit(expr) => self.enforce_circuit(expr, span),
-            Expression::CircuitAccess(expr) => self.enforce_circuit_access(expr),
->>>>>>> 4000928e
 
             // Functions
             Expression::Call(CallExpression {
@@ -255,28 +221,7 @@
                 target,
                 arguments,
                 ..
-<<<<<<< HEAD
-            }) => {
-                if let Some(circuit) = function.get().circuit.get() {
-                    let core_mapping = circuit.core_mapping.borrow();
-                    if let Some(core_mapping) = core_mapping.as_deref() {
-                        let core_circuit = resolve_core_circuit::<F, G>(core_mapping);
-                        return self.enforce_core_circuit_call_expression(
-                            cs,
-                            &core_circuit,
-                            function.get(),
-                            target.get(),
-                            &arguments[..],
-                            span,
-                        );
-                    }
-                }
-
-                self.enforce_function_call_expression(cs, function.get(), target.get(), &arguments[..], span)
-            }
-=======
             }) => self.enforce_function_call(function.get(), target.get(), &arguments[..]),
->>>>>>> 4000928e
         }
     }
 }
// Copyright (C) 2019-2022 Aleo Systems Inc.
// This file is part of the Leo library.

// The Leo library is free software: you can redistribute it and/or modify
// it under the terms of the GNU General Public License as published by
// the Free Software Foundation, either version 3 of the License, or
// (at your option) any later version.

// The Leo library is distributed in the hope that it will be useful,
// but WITHOUT ANY WARRANTY; without even the implied warranty of
// MERCHANTABILITY or FITNESS FOR A PARTICULAR PURPOSE. See the
// GNU General Public License for more details.

// You should have received a copy of the GNU General Public License
// along with the Leo library. If not, see <https://www.gnu.org/licenses/>.

use super::*;
use crate::{commands::Command, context::Context};
use leo_compiler::{Compiler, InputAst, OutputOptions};
use leo_errors::{CliError, Result};
use leo_package::{
    inputs::InputFile,
    outputs::{ChecksumFile, OutputsDirectory, OUTPUTS_DIRECTORY_NAME},
    source::{MainFile, MAIN_FILENAME, SOURCE_DIRECTORY_NAME},
};

use aleo::commands::Build as AleoBuild;

use clap::StructOpt;
use std::io::Write;
use tracing::span::Span;

/// Compiler Options wrapper for Build command. Also used by other commands which
/// require Build command output as their input.
#[derive(StructOpt, Clone, Debug, Default)]
pub struct BuildOptions {
    #[structopt(long, help = "Enable spans in AST snapshots.")]
    pub enable_spans: bool,
    #[structopt(long, help = "Writes all AST snapshots for the different compiler phases.")]
    pub enable_all_ast_snapshots: bool,
    #[structopt(long, help = "Writes Input AST snapshot of the initial parse.")]
    pub enable_initial_input_ast_snapshot: bool,
    #[structopt(long, help = "Writes AST snapshot of the initial parse.")]
    pub enable_initial_ast_snapshot: bool,
<<<<<<< HEAD
    #[structopt(long, help = "Writes AST snapshot of the unrolled AST.")]
    pub enable_unrolled_ast_snapshot: bool,
=======
    // Note: This is currently made optional since code generation is just a prototype.
    #[structopt(
        long,
        help = "Runs the code generation stage of the compiler and prints the resulting bytecode."
    )]
    pub enable_code_generation: bool,
>>>>>>> f7202b3e
}

impl From<BuildOptions> for OutputOptions {
    fn from(options: BuildOptions) -> Self {
        let mut out_options = Self {
            spans_enabled: options.enable_spans,
            initial_input_ast: options.enable_initial_input_ast_snapshot,
            initial_ast: options.enable_initial_ast_snapshot,
            unrolled_ast: options.enable_unrolled_ast_snapshot,
        };
        if options.enable_all_ast_snapshots {
            out_options.initial_input_ast = true;
            out_options.initial_ast = true;
            out_options.unrolled_ast = true;
        }

        out_options
    }
}

/// Compile and build program command.
#[derive(StructOpt, Debug)]
pub struct Build {
    #[structopt(flatten)]
    pub(crate) compiler_options: BuildOptions,
}

impl Command for Build {
    type Input = ();
    type Output = Option<InputAst>;

    fn log_span(&self) -> Span {
        tracing::span!(tracing::Level::INFO, "Build")
    }

    fn prelude(&self, _: Context) -> Result<Self::Input> {
        Ok(())
    }

    fn apply(self, context: Context, _: Self::Input) -> Result<Self::Output> {
        // Get the package path.
        let path = context.dir()?;

        // Get the program name.
        let program_name = context.program_name()?;

        // Sanitize the package path to the root directory.
        let mut package_path = path.clone();
        if package_path.is_file() {
            package_path.pop();
        }

        // Construct the path to the output directory.
        let mut output_directory = package_path.clone();
        output_directory.push(OUTPUTS_DIRECTORY_NAME);

        tracing::info!("Starting...");

        // Compile the main.leo file along with constraints
        if !MainFile::exists_at(&package_path) {
            return Err(CliError::package_main_file_not_found().into());
        }

        // Construct the path to the main file in the source directory
        let mut main_file_path = package_path.clone();
        main_file_path.push(SOURCE_DIRECTORY_NAME);
        main_file_path.push(MAIN_FILENAME);

        // Load the input file at `package_name.in`
        let input_path = InputFile::new(&program_name).setup_file_path(&path);

        // Create the outputs directory
        OutputsDirectory::create(&package_path)?;

        // Log compilation of files to console
        tracing::info!("Compiling main program... ({:?})", main_file_path);

        // Initialize error handler
        let handler = leo_errors::emitter::Handler::default();

        // Create a new instance of the Leo compiler.
        let mut program = Compiler::new(
            program_name.to_string(),
            String::from("aleo"),
            &handler,
            main_file_path,
            output_directory,
            Some(self.compiler_options.into()),
        );
        program.parse_input(input_path.to_path_buf())?;

        // Compute the current program checksum
        let program_checksum = program.checksum()?;

        // Compile the program.
        {
            // Compile the Leo program into Aleo instructions.
            let (_, instructions) = program.compile_and_generate_instructions()?;

            // // Parse the generated Aleo instructions into an Aleo file.
            // let file = AleoFile::<Network>::from_str(&instructions).map_err(CliError::failed_to_load_instructions)?;
            //
            // // Create the path to the Aleo file.
            // let mut aleo_file_path = package_path.clone();
            // aleo_file_path.push(AleoFile::<Network >::main_file_name());
            //
            // // Write the Aleo file to `main.aleo`.
            // file.write_to(&aleo_file_path)
            //     .map_err(|err| CliError::failed_to_write_to_aleo_file(aleo_file_path.display(), err))?;

            // Create the path to the main Aleo file.
            let mut aleo_file_path = package_path.clone();
            aleo_file_path.push(AleoFile::<Network>::main_file_name());

            // Write the instructions.
            std::fs::File::create(&aleo_file_path)
                .map_err(CliError::failed_to_load_instructions)?
                .write_all(instructions.as_bytes())
                .map_err(CliError::failed_to_load_instructions)?;

            // Call the `aleo build` command from the Aleo SDK.
            let res = AleoBuild.parse().map_err(CliError::failed_to_execute_aleo_build)?;
            // Log the result of the build
            tracing::info!("Result: {}", res);
        }

        // If a checksum file exists, check if it differs from the new checksum
        let checksum_file = ChecksumFile::new(&program_name);
        let checksum_differs = if checksum_file.exists_at(&package_path) {
            let previous_checksum = checksum_file.read_from(&package_path)?;
            program_checksum != previous_checksum
        } else {
            // By default, the checksum differs if there is no checksum to compare against
            true
        };

        // If checksum differs, compile the program
        if checksum_differs {
            // Write the new checksum to the output directory
            checksum_file.write_to(&path, program_checksum)?;

            tracing::debug!("Checksum saved ({:?})", path);
        }

        tracing::info!("Complete");

        Ok(program.input_ast)
    }
}<|MERGE_RESOLUTION|>--- conflicted
+++ resolved
@@ -42,17 +42,14 @@
     pub enable_initial_input_ast_snapshot: bool,
     #[structopt(long, help = "Writes AST snapshot of the initial parse.")]
     pub enable_initial_ast_snapshot: bool,
-<<<<<<< HEAD
     #[structopt(long, help = "Writes AST snapshot of the unrolled AST.")]
     pub enable_unrolled_ast_snapshot: bool,
-=======
     // Note: This is currently made optional since code generation is just a prototype.
     #[structopt(
         long,
         help = "Runs the code generation stage of the compiler and prints the resulting bytecode."
     )]
     pub enable_code_generation: bool,
->>>>>>> f7202b3e
 }
 
 impl From<BuildOptions> for OutputOptions {

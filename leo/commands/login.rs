--- conflicted
+++ resolved
@@ -5,30 +5,15 @@
 //    leo login -u username -p password
 //
 
-<<<<<<< HEAD
 use crate::{
     cli::CLI,
     cli_types::*,
     credentials::*,
     errors::{
         CLIError::LoginError,
-        LoginError::{CannotGetToken, ConnectionUnavailable, WrongLoginOrPassword},
+        LoginError::{CannotGetToken, NoCredentialsProvided, NoConnectionFound, WrongLoginOrPassword},
     },
 };
-=======
-use crate::{cli::CLI, cli_types::*, errors::LoginError};
-use lazy_static::lazy_static;
-use std::{
-    collections::HashMap,
-    fs::{create_dir, File},
-    io,
-    io::prelude::*,
-    path::Path,
-};
-
-const PACKAGE_MANAGER_URL: &str = "https://apm-backend-dev.herokuapp.com/";
-const LOGIN_URL: &str = "api/account/login";
->>>>>>> a704eddb
 
 use std::collections::HashMap;
 
@@ -97,27 +82,21 @@
                         Ok(json) => json,
                         Err(_error) => {
                             log::error!("Wrong login or password");
-                            return Err(LoginError::WrongLoginOrPassword("Wrong login or password".into()).into());
+                            return Err(WrongLoginOrPassword("Wrong login or password".into()).into());
                         }
                     },
                     //Cannot connect to the server
                     Err(_error) => {
-<<<<<<< HEAD
-                        return Err(LoginError(ConnectionUnavailable(
+                        return Err(LoginError(NoConnectionFound(
                             "Could not connect to the package manager".into(),
                         )));
-=======
-                        return Err(
-                            LoginError::NoConnectionFound("Could not connect to the package manager".into()).into(),
-                        );
->>>>>>> a704eddb
                     }
                 };
 
                 match response.get("token") {
                     Some(token) => Some(token.clone()),
                     None => {
-                        return Err(LoginError::CannotGetToken("No token was provided in the response".into()).into());
+                        return Err(CannotGetToken("No token was provided in the response".into()).into());
                     }
                 }
             }
@@ -125,28 +104,13 @@
             // Login using stored JWT credentials.
             // TODO (raychu86) Package manager re-authentication from token
             (_, _, _) => {
-<<<<<<< HEAD
-                read_token()?
-            }
-        };
-
-        write_token(token.as_str())?;
-        log::info!("Successfully logged in");
-        Ok(())
-=======
-                // TODO JWT
-                None
+                Some(read_token()?)
             }
         };
 
         match token {
             Some(token) => {
-                // Create Leo credentials directory if it not exists
-                if !Path::new(LEO_CREDENTIALS_DIR).exists() {
-                    create_dir(LEO_CREDENTIALS_DIR)?;
-                }
-
-                LoginCommand::write_token(token.as_str())?;
+                write_token(token.as_str())?;
 
                 log::info!("Login successful.");
 
@@ -155,9 +119,8 @@
             _ => {
                 log::error!("Failed to login. Please run `leo login -h` for help.");
 
-                Err(LoginError::NoCredentialsProvided.into())
+                Err(NoCredentialsProvided.into())
             }
         }
->>>>>>> a704eddb
     }
 }
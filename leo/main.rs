use leo::{cli::*, commands::*, errors::CLIError};

use clap::{App, AppSettings, Arg};

#[cfg_attr(tarpaulin, skip)]
fn main() -> Result<(), CLIError> {
    let arguments = App::new("leo")
        .version("v0.1.0")
        .about("Leo compiler and package manager")
        .author("The Aleo Team <hello@aleo.org>")
        .settings(&[
            AppSettings::ColoredHelp,
            AppSettings::DisableHelpSubcommand,
            AppSettings::DisableVersion,
            AppSettings::SubcommandRequiredElseHelp,
        ])
        .args(&[Arg::with_name("debug")
            .short("d")
            .long("debug")
            .help("Enables debugging mode")
            .global(true)])
        .subcommands(vec![
            NewCommand::new().display_order(0),
            InitCommand::new().display_order(1),
            BuildCommand::new().display_order(2),
            WatchCommand::new().display_order(3),
            TestCommand::new().display_order(4),
            SetupCommand::new().display_order(5),
            ProveCommand::new().display_order(6),
            RunCommand::new().display_order(7),
            LoginCommand::new().display_order(8),
            AddCommand::new().display_order(9),
            RemoveCommand::new().display_order(10),
            PublishCommand::new().display_order(11),
            DeployCommand::new().display_order(12),
            CleanCommand::new().display_order(13),
<<<<<<< HEAD
            WatchCommand::new().display_order(14),
            AddCommand::new().display_order(15), // TODO update add command order
=======
            LintCommand::new().display_order(14),
>>>>>>> a704eddb
        ])
        .set_term_width(0)
        .get_matches();

    match arguments.subcommand() {
        ("new", Some(arguments)) => NewCommand::process(arguments),
        ("init", Some(arguments)) => InitCommand::process(arguments),
        ("build", Some(arguments)) => BuildCommand::process(arguments),
        ("watch", Some(arguments)) => WatchCommand::process(arguments),
        ("test", Some(arguments)) => TestCommand::process(arguments),
        ("setup", Some(arguments)) => SetupCommand::process(arguments),
        ("prove", Some(arguments)) => ProveCommand::process(arguments),
        ("run", Some(arguments)) => RunCommand::process(arguments),
        ("login", Some(arguments)) => LoginCommand::process(arguments),
        ("add", Some(arguments)) => AddCommand::process(arguments),
        ("remove", Some(arguments)) => RemoveCommand::process(arguments),
        ("publish", Some(arguments)) => PublishCommand::process(arguments),
        ("deploy", Some(arguments)) => DeployCommand::process(arguments),
        ("clean", Some(arguments)) => CleanCommand::process(arguments),
<<<<<<< HEAD
        ("watch", Some(arguments)) => WatchCommand::process(arguments),
        ("add", Some(arguments)) => AddCommand::process(arguments),
=======
        ("lint", Some(arguments)) => LintCommand::process(arguments),
>>>>>>> a704eddb
        _ => unreachable!(),
    }
}<|MERGE_RESOLUTION|>--- conflicted
+++ resolved
@@ -34,12 +34,7 @@
             PublishCommand::new().display_order(11),
             DeployCommand::new().display_order(12),
             CleanCommand::new().display_order(13),
-<<<<<<< HEAD
-            WatchCommand::new().display_order(14),
-            AddCommand::new().display_order(15), // TODO update add command order
-=======
             LintCommand::new().display_order(14),
->>>>>>> a704eddb
         ])
         .set_term_width(0)
         .get_matches();
@@ -59,12 +54,7 @@
         ("publish", Some(arguments)) => PublishCommand::process(arguments),
         ("deploy", Some(arguments)) => DeployCommand::process(arguments),
         ("clean", Some(arguments)) => CleanCommand::process(arguments),
-<<<<<<< HEAD
-        ("watch", Some(arguments)) => WatchCommand::process(arguments),
-        ("add", Some(arguments)) => AddCommand::process(arguments),
-=======
         ("lint", Some(arguments)) => LintCommand::process(arguments),
->>>>>>> a704eddb
         _ => unreachable!(),
     }
 }